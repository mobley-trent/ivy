--- conflicted
+++ resolved
@@ -774,18 +774,14 @@
     add_ivy_container_instance_methods,
 )
 from .data_classes.nested_array import NestedArray
-<<<<<<< HEAD
-from .data_classes.factorized_tensor import TuckerTensor, CPTensor, Parafac2Tensor
-from .data_classes.factorized_tensor import TuckerTensor, CPTensor, TTTensor, TTMatrix
-=======
 from .data_classes.factorized_tensor import (
     TuckerTensor,
     CPTensor,
     TRTensor,
+    TTMatrix,
     TTTensor,
     Parafac2Tensor,
 )
->>>>>>> 1c2bbe89
 from ivy.utils.backend import (
     current_backend,
     compiled_backends,
