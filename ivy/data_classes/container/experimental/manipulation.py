# global
from typing import (
    Optional,
    Union,
    List,
    Dict,
    Sequence,
    Tuple,
    Literal,
    Any,
    Callable,
    Iterable,
)
from numbers import Number

# local
import ivy
from ivy.data_classes.container.base import ContainerBase


class _ContainerWithManipulationExperimental(ContainerBase):
    @staticmethod
    def static_moveaxis(
        a: Union[ivy.Array, ivy.NativeArray, ivy.Container],
        source: Union[int, Sequence[int], ivy.Container],
        destination: Union[int, Sequence[int], ivy.Container],
        /,
        *,
        copy: Optional[Union[bool, ivy.Container]] = None,
        key_chains: Optional[Union[List[str], Dict[str, str], ivy.Container]] = None,
        to_apply: Union[bool, ivy.Container] = True,
        prune_unapplied: Union[bool, ivy.Container] = False,
        map_sequences: Union[bool, ivy.Container] = False,
        out: Optional[ivy.Container] = None,
    ) -> ivy.Container:
        """
        ivy.Container static method variant of ivy.moveaxis. This method simply wraps
        the function, and so the docstring for ivy.moveaxis also applies to this method
        with minimal changes.

        Parameters
        ----------
        a
            The container with the arrays whose axes should be reordered.
        source
            Original positions of the axes to move. These must be unique.
        destination
            Destination positions for each of the original axes.
            These must also be unique.
        copy
            boolean indicating whether or not to copy the input array.
            If True, the function must always copy.
            If False, the function must never copy and must
            raise a ValueError in case a copy would be necessary.
            If None, the function must reuse existing memory buffer if possible
            and copy otherwise. Default: ``None``.
        out
            optional output container, for writing the result to.

        Returns
        -------
        ret
            Container including arrays with moved axes.

        Examples
        --------
        With one :class:`ivy.Container` input:
        >>> x = ivy.Container(a=ivy.zeros((3, 4, 5)), b=ivy.zeros((2,7,6)))
        >>> ivy.Container.static_moveaxis(x, 0, -1).shape
        {
            a: (4, 5, 3)
            b: (7, 6, 2)
        }
        """
        return ContainerBase.cont_multi_map_in_function(
            "moveaxis",
            a,
            source,
            destination,
            copy=copy,
            key_chains=key_chains,
            to_apply=to_apply,
            prune_unapplied=prune_unapplied,
            map_sequences=map_sequences,
            out=out,
        )

    def moveaxis(
        self: ivy.Container,
        source: Union[int, Sequence[int], ivy.Container],
        destination: Union[int, Sequence[int], ivy.Container],
        /,
        *,
        copy: Optional[Union[bool, ivy.Container]] = None,
        out: Optional[ivy.Container] = None,
    ) -> ivy.Container:
        """
        ivy.Container instance method variant of ivy.moveaxis. This method simply wraps
        the function, and so the docstring for ivy.flatten also applies to this method
        with minimal changes.

        Parameters
        ----------
        self
            The container with the arrays whose axes should be reordered.
        source
            Original positions of the axes to move. These must be unique.
        destination
            Destination positions for each of the original axes.
            These must also be unique.
        copy
            boolean indicating whether or not to copy the input array.
            If True, the function must always copy.
            If False, the function must never copy and must
            raise a ValueError in case a copy would be necessary.
            If None, the function must reuse existing memory buffer if possible
            and copy otherwise. Default: ``None``.
        out
            optional output container, for writing the result to.

        Returns
        -------
        ret
            Container including arrays with moved axes.

        Examples
        --------
        With one :class:`ivy.Container` input:
        >>> x = ivy.Container(a=ivy.zeros((3, 4, 5)), b=ivy.zeros((2,7,6)))
        >>> x.moveaxis(, 0, -1).shape
        {
            a: (4, 5, 3)
            b: (7, 6, 2)
        }
        """
        return self.static_moveaxis(self, source, destination, copy=copy, out=out)

    @staticmethod
    def static_heaviside(
        x1: Union[ivy.Array, ivy.NativeArray, ivy.Container],
        x2: Union[ivy.Array, ivy.NativeArray, ivy.Container],
        /,
        *,
        key_chains: Optional[Union[List[str], Dict[str, str], ivy.Container]] = None,
        to_apply: Union[bool, ivy.Container] = True,
        prune_unapplied: Union[bool, ivy.Container] = False,
        map_sequences: Union[bool, ivy.Container] = False,
        out: Optional[ivy.Container] = None,
    ) -> ivy.Container:
        """
        ivy.Container static method variant of ivy.heaviside. This method simply wraps
        the function, and so the docstring for ivy.heaviside also applies to this method
        with minimal changes.

        Parameters
        ----------
        x1
            input container including the arrays.
        x2
            values to use where the array is zero.
        out
            optional output container array, for writing the result to.

        Returns
        -------
        ret
            output container with element-wise Heaviside step function of each array.

        Examples
        --------
        With :class:`ivy.Array` input:
        >>> x1 = ivy.Container(a=ivy.array([-1.5, 0, 2.0]), b=ivy.array([3.0, 5.0])
        >>> x2 = ivy.Container(a=0.5, b=[1.0, 2.0])
        >>> ivy.Container.static_heaviside(x1, x2)
        {
            a: ivy.array([ 0. ,  0.5,  1. ])
            b: ivy.array([1.0, 1.0])
        }
        """
        return ContainerBase.cont_multi_map_in_function(
            "heaviside",
            x1,
            x2,
            key_chains=key_chains,
            to_apply=to_apply,
            prune_unapplied=prune_unapplied,
            map_sequences=map_sequences,
            out=out,
        )

    def heaviside(
        self: ivy.Container,
        x2: ivy.Container,
        /,
        *,
        out: Optional[ivy.Container] = None,
    ) -> ivy.Container:
        """
        ivy.Container instance method variant of ivy.heaviside. This method simply wraps
        the function, and so the docstring for ivy.heaviside also applies to this method
        with minimal changes.

        Parameters
        ----------
        self
            input container including the arrays.
        x2
            values to use where the array is zero.
        out
            optional output container array, for writing the result to.

        Returns
        -------
        ret
            output container with element-wise Heaviside step function of each array.

        Examples
        --------
        With :class:`ivy.Array` input:
        >>> x1 = ivy.Container(a=ivy.array([-1.5, 0, 2.0]), b=ivy.array([3.0, 5.0])
        >>> x2 = ivy.Container(a=0.5, b=[1.0, 2.0])
        >>> x1.heaviside(x2)
        {
            a: ivy.array([ 0. ,  0.5,  1. ])
            b: ivy.array([1.0, 1.0])
        }
        """
        return self.static_heaviside(self, x2, out=out)

    @staticmethod
    def static_flipud(
        m: Union[ivy.Array, ivy.NativeArray, ivy.Container],
        /,
        *,
        copy: Optional[Union[bool, ivy.Container]] = None,
        key_chains: Optional[Union[List[str], Dict[str, str], ivy.Container]] = None,
        to_apply: Union[bool, ivy.Container] = True,
        prune_unapplied: Union[bool, ivy.Container] = False,
        map_sequences: Union[bool, ivy.Container] = False,
        out: Optional[ivy.Container] = None,
    ) -> ivy.Container:
        """
        ivy.Container static method variant of ivy.flipud. This method simply wraps the
        function, and so the docstring for ivy.flipud also applies to this method with
        minimal changes.

        Parameters
        ----------
        m
            the container with arrays to be flipped.
        copy
            boolean indicating whether or not to copy the input array.
            If True, the function must always copy.
            If False, the function must never copy and must
            raise a ValueError in case a copy would be necessary.
            If None, the function must reuse existing memory buffer if possible
            and copy otherwise. Default: ``None``.
        out
            optional output container, for writing the result to.

        Returns
        -------
        ret
            container including arrays corresponding to the input container's array
            with elements order reversed along axis 0.

        Examples
        --------
        With one :class:`ivy.Container` input:

        >>> m = ivy.Container(a=ivy.diag([1, 2, 3]), b=ivy.arange(4))
        >>> ivy.Container.static_flipud(m)
        {
            a: ivy.array(
                [[ 0.,  0.,  3.],
                 [ 0.,  2.,  0.],
                 [ 1.,  0.,  0.]]
            )
            b: ivy.array([3, 2, 1, 0])
        }
        """
        return ContainerBase.cont_multi_map_in_function(
            "flipud",
            m,
            copy=copy,
            key_chains=key_chains,
            to_apply=to_apply,
            prune_unapplied=prune_unapplied,
            map_sequences=map_sequences,
            out=out,
        )

    def flipud(
        self: ivy.Container,
        /,
        *,
        copy: Optional[Union[bool, ivy.Container]] = None,
        out: Optional[ivy.Container] = None,
    ) -> ivy.Container:
        """
        ivy.Container instance method variant of ivy.flipud. This method simply wraps
        the function, and so the docstring for ivy.flipud also applies to this method
        with minimal changes.

        Parameters
        ----------
        self
            the container with arrays to be flipped.
        copy
            boolean indicating whether or not to copy the input array.
            If True, the function must always copy.
            If False, the function must never copy and must
            raise a ValueError in case a copy would be necessary.
            If None, the function must reuse existing memory buffer if possible
            and copy otherwise. Default: ``None``.
        out
            optional output container, for writing the result to.

        Returns
        -------
        ret
            container including arrays corresponding to the input container's array
            with elements order reversed along axis 0.

        Examples
        --------
        With one :class:`ivy.Container` input:

        >>> m = ivy.Container(a=ivy.diag([1, 2, 3]), b=ivy.arange(4))
        >>> m.flipud()
        {
            a: ivy.array(
                [[ 0.,  0.,  3.],
                 [ 0.,  2.,  0.],
                 [ 1.,  0.,  0.]]
            )
            b: ivy.array([3, 2, 1, 0])
        }
        """
        return self.static_flipud(self, copy=copy, out=out)

    def vstack(
        self: ivy.Container,
        /,
        xs: Union[
            Tuple[Union[ivy.Array, ivy.NativeArray, ivy.Container]],
            List[Union[ivy.Array, ivy.NativeArray, ivy.Container]],
        ],
        *,
        key_chains: Optional[Union[List[str], Dict[str, str], ivy.Container]] = None,
        to_apply: Union[bool, ivy.Container] = True,
        prune_unapplied: Union[bool, ivy.Container] = False,
        map_sequences: Union[bool, ivy.Container] = False,
        out: Optional[ivy.Container] = None,
    ) -> ivy.Container:
        """
        ivy.Container instance method variant of ivy.stack. This method simply wraps the
        function, and so the docstring for ivy.stack also applies to this method with
        minimal changes.

        Examples
        --------
        >>> x = ivy.Container(a=ivy.array([[0, 1], [2,3]]), b=ivy.array([[4, 5]]))
        >>> y = ivy.Container(a=ivy.array([[3, 2], [1,0]]), b=ivy.array([[1, 0]]))
        >>> x.vstack([y])
        {
            a: ivy.array([[[0, 1],
                        [2, 3]],
                        [[3, 2],
                        [1, 0]]]),
            b: ivy.array([[[4, 5]],
                        [[1, 0]]])
        }
        """
        new_xs = xs.cont_copy() if ivy.is_ivy_container(xs) else xs.copy()
        new_xs.insert(0, self.cont_copy())
        return self.static_vstack(
            new_xs,
            key_chains=key_chains,
            to_apply=to_apply,
            prune_unapplied=prune_unapplied,
            map_sequences=map_sequences,
            out=out,
        )

    @staticmethod
    def static_vstack(
        xs: Union[
            Tuple[Union[ivy.Array, ivy.NativeArray, ivy.Container]],
            List[Union[ivy.Array, ivy.NativeArray, ivy.Container]],
        ],
        /,
        *,
        key_chains: Optional[Union[List[str], Dict[str, str], ivy.Container]] = None,
        to_apply: Union[bool, ivy.Container] = True,
        prune_unapplied: Union[bool, ivy.Container] = False,
        map_sequences: Union[bool, ivy.Container] = False,
        out: Optional[ivy.Container] = None,
    ) -> ivy.Container:
        """
        ivy.Container static method variant of ivy.stack. This method simply wraps the
        function, and so the docstring for ivy.vstack also applies to this method with
        minimal changes.

        Examples
        --------
        With one :class:`ivy.Container` input:

        >>> c = ivy.Container(a=[ivy.array([1,2,3]), ivy.array([0,0,0])],
                              b=ivy.arange(3))
        >>> y = ivy.Container.static_vstack(c)
        >>> print(y)
        {
            a: ivy.array([[1, 2, 3],
                          [0, 0, 0]]),
            b: ivy.array([[0],
                          [1],
                          [2]])
        }
        """
        return ContainerBase.cont_multi_map_in_function(
            "vstack",
            xs,
            key_chains=key_chains,
            to_apply=to_apply,
            prune_unapplied=prune_unapplied,
            map_sequences=map_sequences,
            out=out,
        )

    def hstack(
        self: ivy.Container,
        /,
        xs: Union[
            Tuple[Union[ivy.Array, ivy.NativeArray, ivy.Container]],
            List[Union[ivy.Array, ivy.NativeArray, ivy.Container]],
        ],
        *,
        key_chains: Optional[Union[List[str], Dict[str, str], ivy.Container]] = None,
        to_apply: Union[bool, ivy.Container] = True,
        prune_unapplied: Union[bool, ivy.Container] = False,
        map_sequences: Union[bool, ivy.Container] = False,
        out: Optional[ivy.Container] = None,
    ) -> ivy.Container:
        """
        ivy.Container instance method variant of ivy.hstack. This method simply wraps
        the function, and so the docstring for ivy.hstack also applies to this method
        with minimal changes.

        Examples
        --------
        >>> x = ivy.Container(a=ivy.array([[0, 1], [2,3]]), b=ivy.array([[4, 5]]))
        >>> y = ivy.Container(a=ivy.array([[3, 2], [1,0]]), b=ivy.array([[1, 0]]))
        >>> z = x.hstack([y])
        >>> print(z)
        {
            a: ivy.array([[0, 1, 3, 2],
                          [2, 3, 1, 0]]),
            b: ivy.array([[4, 5, 1, 0]])
        }
        """
        new_xs = xs.cont_copy() if ivy.is_ivy_container(xs) else xs.copy()
        new_xs.insert(0, self.cont_copy())
        return self.static_hstack(
            new_xs,
            key_chains=key_chains,
            to_apply=to_apply,
            prune_unapplied=prune_unapplied,
            map_sequences=map_sequences,
            out=out,
        )

    @staticmethod
    def static_hstack(
        xs: Union[
            Tuple[Union[ivy.Array, ivy.NativeArray, ivy.Container]],
            List[Union[ivy.Array, ivy.NativeArray, ivy.Container]],
        ],
        /,
        *,
        key_chains: Optional[Union[List[str], Dict[str, str], ivy.Container]] = None,
        to_apply: Union[bool, ivy.Container] = True,
        prune_unapplied: Union[bool, ivy.Container] = False,
        map_sequences: Union[bool, ivy.Container] = False,
        out: Optional[ivy.Container] = None,
    ) -> ivy.Container:
        """
        ivy.Container static method variant of ivy.hstack. This method simply wraps the
        function, and so the docstring for ivy.hstack also applies to this method with
        minimal changes.

        Examples
        --------
        With one :class:`ivy.Container` input:
        >>> c = ivy.Container(a=[ivy.array([1,2,3]), ivy.array([0,0,0])])
        >>> ivy.Container.static_hstack(c)
        {
            a: ivy.array([1, 2, 3, 0, 0, 0])
        }
        """
        return ContainerBase.cont_multi_map_in_function(
            "hstack",
            xs,
            key_chains=key_chains,
            to_apply=to_apply,
            prune_unapplied=prune_unapplied,
            map_sequences=map_sequences,
            out=out,
        )

    @staticmethod
    def static_rot90(
        m: Union[ivy.Container, ivy.Array, ivy.NativeArray],
        /,
        *,
        copy: Union[bool, ivy.Container] = None,
        k: Union[int, ivy.Container] = 1,
        axes: Union[Tuple[int, int], ivy.Container] = (0, 1),
        key_chains: Optional[Union[List[str], Dict[str, str], ivy.Container]] = None,
        to_apply: Union[bool, ivy.Container] = True,
        prune_unapplied: Union[bool, ivy.Container] = False,
        map_sequences: Union[bool, ivy.Container] = False,
        out: Optional[ivy.Container] = None,
    ) -> ivy.Container:
        """
        ivy.Container static method variant of ivy.rot90. This method simply wraps the
        function, and so the docstring for ivy.rot90 also applies to this method with
        minimal changes.

        Parameters
        ----------
        m
            Input array of two or more dimensions.
        k
            Number of times the array is rotated by 90 degrees.
        axes
            The array is rotated in the plane defined by the axes. Axes must be
            different.
        key_chains
            The key-chains to apply or not apply the method to. Default is None.
        to_apply
            If True, the method will be applied to key_chains, otherwise key_chains
            will be skipped. Default is True.
        prune_unapplied
            Whether to prune key_chains for which the function was not applied.
            Default is False.
        map_sequences
            Whether to also map method to sequences (lists, tuples). Default is False.
        out
            optional output container, for writing the result to. It must have a shape
            that the inputs broadcast to.

        Returns
        -------
        ret
            Container with a rotated view of m.

        Examples
        --------
        >>> m = ivy.Container(a=ivy.array([[1,2], [3,4]]),\
                        b=ivy.array([[1,2,3,4],\
                                    [7,8,9,10]]))
        >>> n = ivy.Container.static_rot90(m)
        >>> print(n)
        {
            a: ivy.array([[2, 4],
                          [1, 3]]),
            b: ivy.array([[4, 10],
                          [3, 9],
                          [2, 8],
                          [1, 7]])
        }
        """
        return ContainerBase.cont_multi_map_in_function(
            "rot90",
            m,
            copy=copy,
            k=k,
            axes=axes,
            key_chains=key_chains,
            to_apply=to_apply,
            prune_unapplied=prune_unapplied,
            map_sequences=map_sequences,
            out=out,
        )

    def rot90(
        self: Union[ivy.Container, ivy.Array, ivy.NativeArray],
        /,
        *,
        copy: Union[bool, ivy.Container] = None,
        k: Union[int, ivy.Container] = 1,
        axes: Union[Tuple[int, int], ivy.Container] = (0, 1),
        key_chains: Optional[Union[List[str], Dict[str, str], ivy.Container]] = None,
        to_apply: Union[bool, ivy.Container] = True,
        prune_unapplied: Union[bool, ivy.Container] = False,
        map_sequences: Union[bool, ivy.Container] = False,
        out: Optional[ivy.Container] = None,
    ) -> ivy.Container:
        """
        ivy.Container static method variant of ivy.rot90. This method simply wraps the
        function, and so the docstring for ivy.rot90 also applies to this method with
        minimal changes.

        Parameters
        ----------
        self
            Input array of two or more dimensions.
        k
            Number of times the array is rotated by 90 degrees.
        axes
            The array is rotated in the plane defined by the axes. Axes must be
            different.
        key_chains
            The key-chains to apply or not apply the method to. Default is None.
        to_apply
            If True, the method will be applied to key_chains, otherwise key_chains
            will be skipped. Default is True.
        prune_unapplied
            Whether to prune key_chains for which the function was not applied.
            Default is False.
        map_sequences
            Whether to also map method to sequences (lists, tuples). Default is False.
        out
            optional output container, for writing the result to. It must have a shape
            that the inputs broadcast to.

        Returns
        -------
        ret
            Container with a rotated view of input array.

        Examples
        --------
        >>> m = ivy.Container(a=ivy.array([[1,2], [3,4]]),
        ...                   b=ivy.array([[1,2,3,4],[7,8,9,10]]))
        >>> n = m.rot90()
        >>> print(n)
        {
            a: ivy.array([[2, 4],
                          [1, 3]]),
            b: ivy.array([[4, 10],
                          [3, 9],
                          [2, 8],
                          [1, 7]])
        }
        """
        return self.static_rot90(
            self,
            copy=copy,
            k=k,
            axes=axes,
            key_chains=key_chains,
            to_apply=to_apply,
            prune_unapplied=prune_unapplied,
            map_sequences=map_sequences,
            out=out,
        )

    @staticmethod
    def static_top_k(
        x: Union[ivy.Container, ivy.Array, ivy.NativeArray],
        k: Union[int, ivy.Container],
        /,
        *,
        axis: Union[int, ivy.Container] = -1,
        largest: Union[bool, ivy.Container] = True,
        sorted: Union[bool, ivy.Container] = True,
        key_chains: Optional[Union[List[str], Dict[str, str], ivy.Container]] = None,
        to_apply: Union[bool, ivy.Container] = True,
        prune_unapplied: Union[bool, ivy.Container] = False,
        map_sequences: Union[bool, ivy.Container] = False,
        out: Optional[Union[Tuple[ivy.Container, ivy.Container], ivy.Container]] = None,
    ) -> Tuple[ivy.Container, ivy.Container]:
        """
        ivy.Container static method variant of ivy.top_k. This method simply wraps the
        function, and so the docstring for ivy.top_k also applies to this method with
        minimal changes.

        Parameters
        ----------
        x
            The container to compute top_k for.
        k
            Number of top elements to retun must not exceed the array size.
        axis
            The axis along which we must return the top elements default value is 1.
        largest
            If largest is set to False we return k smallest elements of the array.
        sorted
            If sorted is set to True we return the elements in sorted order.
        key_chains
            The key-chains to apply or not apply the method to. Default is ``None``.
        to_apply
            If True, the method will be applied to key_chains, otherwise key_chains
            will be skipped. Default is ``True``.
        prune_unapplied
            Whether to prune key_chains for which the function was not applied.
            Default is ``False``.
        map_sequences
            Whether to also map method to sequences (lists, tuples).
            Default is ``False``
        out:
            Optional output tuple, for writing the result to. Must have two Container,
            with a shape that the returned tuple broadcast to.

        Returns
        -------
        ret
            a container with indices and values.

        Examples
        --------
        With :class:`ivy.Container` input:

        >>> x = ivy.Container(a=ivy.array([-1, 2, -4]), b=ivy.array([4., 5., 0.]))
        >>> y = ivy.Container.static_top_k(x, 2)
        >>> print(y)
        {
            a: [
                values = ivy.array([ 2, -1]),
                indices = ivy.array([1, 0])
            ],
            b: [
                values = ivy.array([5., 4.]),
                indices = ivy.array([1, 0])
            ]
        }
        """
        return ContainerBase.cont_multi_map_in_function(
            "top_k",
            x,
            k,
            axis=axis,
            largest=largest,
            sorted=sorted,
            key_chains=key_chains,
            to_apply=to_apply,
            prune_unapplied=prune_unapplied,
            map_sequences=map_sequences,
            out=out,
        )

    def top_k(
        self: ivy.Container,
        k: Union[int, ivy.Container],
        /,
        *,
        axis: Union[int, ivy.Container] = -1,
        largest: Union[bool, ivy.Container] = True,
        sorted: Union[bool, ivy.Container] = True,
        key_chains: Optional[Union[List[str], Dict[str, str], ivy.Container]] = None,
        to_apply: Union[bool, ivy.Container] = True,
        prune_unapplied: Union[bool, ivy.Container] = False,
        map_sequences: Union[bool, ivy.Container] = False,
        out: Optional[Tuple[ivy.Container, ivy.Container]] = None,
    ) -> Tuple[ivy.Container, ivy.Container]:
        """
        ivy.Container instance method variant of ivy.top_k. This method simply wraps the
        function, and so the docstring for ivy.top_k also applies to this method with
        minimal changes.

        Parameters
        ----------
        self
            The container to compute top_k for.
        k
            Number of top elements to retun must not exceed the array size.
        axis
            The axis along which we must return the top elements default value is 1.
        largest
            If largest is set to False we return k smallest elements of the array.
        sorted
            If sorted is set to True we return the elements in sorted order.
        key_chains
            The key-chains to apply or not apply the method to. Default is ``None``.
        to_apply
            If True, the method will be applied to key_chains, otherwise key_chains
            will be skipped. Default is ``True``.
        prune_unapplied
            Whether to prune key_chains for which the function was not applied.
            Default is ``False``.
        map_sequences
            Whether to also map method to sequences (lists, tuples).
            Default is ``False``
        out:
            Optional output tuple, for writing the result to. Must have two Container,
            with a shape that the returned tuple broadcast to.

        Returns
        -------
        ret
            a container with indices and values.

        Examples
        --------
        With :class:`ivy.Container` input:

        >>> x = ivy.Container(a=ivy.array([-1, 2, -4]), b=ivy.array([4., 5., 0.]))
        >>> y = x.top_k(2)
        >>> print(y)
        [{
            a: ivy.array([2, -1]),
            b: ivy.array([5., 4.])
        }, {
            a: ivy.array([1, 0]),
            b: ivy.array([1, 0])
        }]
        """
        return self.static_top_k(
            self,
            k,
            axis=axis,
            largest=largest,
            sorted=sorted,
            key_chains=key_chains,
            to_apply=to_apply,
            prune_unapplied=prune_unapplied,
            map_sequences=map_sequences,
            out=out,
        )

    @staticmethod
    def static_fliplr(
        m: Union[ivy.Array, ivy.NativeArray, ivy.Container],
        /,
        *,
        copy: Optional[Union[bool, ivy.Container]] = None,
        key_chains: Optional[Union[List[str], Dict[str, str], ivy.Container]] = None,
        to_apply: Union[bool, ivy.Container] = True,
        prune_unapplied: Union[bool, ivy.Container] = False,
        map_sequences: Union[bool, ivy.Container] = False,
        out: Optional[ivy.Container] = None,
    ) -> ivy.Container:
        """
        ivy.Container static method variant of ivy.fliplr. This method simply wraps the
        function, and so the docstring for ivy.fliplr also applies to this method with
        minimal changes.

        Parameters
        ----------
        m
            the container with arrays to be flipped. Arrays must be at least 2-D.
        copy
            boolean indicating whether or not to copy the input array.
            If True, the function must always copy.
            If False, the function must never copy and must
            raise a ValueError in case a copy would be necessary.
            If None, the function must reuse existing memory buffer if possible
            and copy otherwise. Default: ``None``.
        key_chains
            The key-chains to apply or not apply the method to. Default is ``None``.
        to_apply
            If True, the method will be applied to key_chains, otherwise key_chains
            will be skipped. Default is ``True``.
        prune_unapplied
            Whether to prune key_chains for which the function was not applied.
            Default is ``False``.
        map_sequences
            Whether to also map method to sequences (lists, tuples).
            Default is ``False``
        out
            optional output container, for writing the result to.

        Returns
        -------
        ret
            container including arrays corresponding to the input container's array
            with elements order reversed along axis 1.

        Examples
        --------
        With one :class:`ivy.Container` input:
        >>> m = ivy.Container(a=ivy.diag([1, 2, 3]),\
        ...                    b=ivy.array([[1, 2, 3],[4, 5, 6]]))
        >>> ivy.Container.static_fliplr(m)
        {
            a: ivy.array([[0, 0, 1],
                          [0, 2, 0],
                          [3, 0, 0]]),
            b: ivy.array([[3, 2, 1],
                          [6, 5, 4]])
        }
        """
        return ContainerBase.cont_multi_map_in_function(
            "fliplr",
            m,
            copy=copy,
            key_chains=key_chains,
            to_apply=to_apply,
            prune_unapplied=prune_unapplied,
            map_sequences=map_sequences,
            out=out,
        )

    def fliplr(
        self: ivy.Container,
        /,
        *,
        copy: Optional[Union[bool, ivy.Container]] = None,
        out: Optional[ivy.Container] = None,
    ) -> ivy.Container:
        """
        ivy.Container instance method variant of ivy.fliplr. This method simply wraps
        the function, and so the docstring for ivy.fliplr also applies to this method
        with minimal changes.

        Parameters
        ----------
        self
            the container with arrays to be flipped. Arrays must be at least 2-D.
        copy
            boolean indicating whether or not to copy the input array.
            If True, the function must always copy.
            If False, the function must never copy and must
            raise a ValueError in case a copy would be necessary.
            If None, the function must reuse existing memory buffer if possible
            and copy otherwise. Default: ``None``.
        out
            optional output container, for writing the result to.

        Returns
        -------
        ret
            container including arrays corresponding to the input container's array
            with elements order reversed along axis 1.

        Examples
        --------
        With one :class:`ivy.Container` input:

        >>> m = ivy.Container(a=ivy.diag([1, 2, 3]),\
        ...                    b=ivy.array([[1, 2, 3],[4, 5, 6]]))
        >>> m.fliplr()
        {
            a: ivy.array([[0, 0, 1],
                          [0, 2, 0],
                          [3, 0, 0]]),
            b: ivy.array([[3, 2, 1],
                          [6, 5, 4]])
        }
        """
        return self.static_fliplr(self, copy=copy, out=out)

    @staticmethod
    def static_i0(
        x: Union[ivy.Array, ivy.NativeArray, ivy.Container],
        /,
        *,
        key_chains: Optional[Union[List[str], Dict[str, str], ivy.Container]] = None,
        to_apply: Union[bool, ivy.Container] = True,
        prune_unapplied: Union[bool, ivy.Container] = False,
        map_sequences: Union[bool, ivy.Container] = False,
        out: Optional[ivy.Container] = None,
    ) -> ivy.Container:
        """
        ivy.Container static method variant of ivy.i0. This method simply wraps the
        function, and so the docstring for ivy.i0 also applies to this method with
        minimal changes.

        Parameters
        ----------
        x
            the container with array inputs.
        out
            optional output container, for writing the result to.

        Returns
        -------
        ret
            container including arrays with the modified Bessel
            function evaluated at each of the elements of x.

        Examples
        --------
        With one :class:`ivy.Container` input:

        >>> x = ivy.Container(a=ivy.array([1, 2, 3]), b=ivy.array(4))
        >>> ivy.Container.static_i0(x)
        {
            a: ivy.array([1.26606588, 2.2795853 , 4.88079259])
            b: ivy.array(11.30192195)
        }
        """
        return ContainerBase.cont_multi_map_in_function(
            "i0",
            x,
            key_chains=key_chains,
            to_apply=to_apply,
            prune_unapplied=prune_unapplied,
            map_sequences=map_sequences,
            out=out,
        )

    def i0(
        self: ivy.Container,
        /,
        *,
        out: Optional[ivy.Container] = None,
    ) -> ivy.Container:
        """
        ivy.Container instance method variant of ivy.i0. This method simply wraps the
        function, and so the docstring for ivy.i0 also applies to this method with
        minimal changes.

        Parameters
        ----------
        self
            the container with array inputs.
        out
            optional output container, for writing the result to.

        Returns
        -------
        ret
            container including arrays with the modified Bessel
            function evaluated at each of the elements of x.

        Examples
        --------
        With one :class:`ivy.Container` input:

        >>> x = ivy.Container(a=ivy.array([1, 2, 3]), b=ivy.array(4))
        >>> x.i0()
        {
            a: ivy.array([1.26606588, 2.2795853 , 4.88079259])
            b: ivy.array(11.30192195)
        }
        """
        return self.static_i0(self, out=out)

    @staticmethod
    def static_flatten(
        x: Union[ivy.Array, ivy.NativeArray, ivy.Container],
        /,
        *,
        key_chains: Optional[Union[List[str], Dict[str, str], ivy.Container]] = None,
        to_apply: Union[bool, ivy.Container] = True,
        prune_unapplied: Union[bool, ivy.Container] = False,
        map_sequences: Union[bool, ivy.Container] = False,
        copy: Optional[Union[bool, ivy.Container]] = None,
        start_dim: Union[int, ivy.Container] = 0,
        end_dim: Union[int, ivy.Container] = -1,
        order: Union[str, ivy.Container] = "C",
        out: Optional[ivy.Container] = None,
    ) -> ivy.Container:
        """
        ivy.Container static method variant of ivy.flatten. This method simply wraps the
        function, and so the docstring for ivy.flatten also applies to this method with
        minimal changes.

        Parameters
        ----------
        x
            input container to flatten at leaves.
        copy
            boolean indicating whether or not to copy the input array.
            If True, the function must always copy.
            If False, the function must never copy and must
            raise a ValueError in case a copy would be necessary.
            If None, the function must reuse existing memory buffer if possible
            and copy otherwise. Default: ``None``.
        start_dim
            first dim to flatten. If not set, defaults to 0.
        end_dim
            last dim to flatten. If not set, defaults to -1.
        order
            Read the elements of the input container using this index order,
            and place the elements into the reshaped array using this index order.
            ‘C’ means to read / write the elements using C-like index order,
            with the last axis index changing fastest, back to the first axis index
            changing slowest.
            ‘F’ means to read / write the elements using Fortran-like index order, with
            the first index changing fastest, and the last index changing slowest.
            Note that the ‘C’ and ‘F’ options take no account of the memory layout
            of the underlying array, and only refer to the order of indexing.
            Default order is 'C'

        Returns
        -------
        ret
            Container with arrays flattened at leaves.

        Examples
        --------
        With one :class:`ivy.Container` input:

        >>> x = ivy.Container(a=ivy.array([[[1, 2], [3, 4]], [[5, 6], [7, 8]]]),
        ...                   b=ivy.array([[[9, 10], [11, 12]], [[13, 14], [15, 16]]]))
        >>> ivy.flatten(x)
        [{
            a: ivy.array([1, 2, 3, 4, 5, 6, 7, 8])
            b: ivy.array([9, 10, 11, 12, 13, 14, 15, 16])
        }]

        >>> x = ivy.Container(a=ivy.array([[[1, 2], [3, 4]], [[5, 6], [7, 8]]]),
        ...                   b=ivy.array([[[9, 10], [11, 12]], [[13, 14], [15, 16]]]))
        >>> ivy.flatten(x, order="F")
        [{
            a: ivy.array([1, 5, 3, 7, 2, 6, 4, 8])
            b: ivy.array([9, 13, 11, 15, 10, 14, 12, 16])
        }]
        """
        return ContainerBase.cont_multi_map_in_function(
            "flatten",
            x,
            copy=copy,
            key_chains=key_chains,
            to_apply=to_apply,
            prune_unapplied=prune_unapplied,
            map_sequences=map_sequences,
            start_dim=start_dim,
            end_dim=end_dim,
            order=order,
            out=out,
        )

    def flatten(
        self: ivy.Container,
        *,
        copy: Optional[Union[bool, ivy.Container]] = None,
        start_dim: Union[int, ivy.Container] = 0,
        end_dim: Union[int, ivy.Container] = -1,
        order: Union[str, ivy.Container] = "C",
        out: Optional[ivy.Container] = None,
    ) -> ivy.Container:
        """
        ivy.Container instance method variant of ivy.flatten. This method simply wraps
        the function, and so the docstring for ivy.flatten also applies to this method
        with minimal changes.

        Parameters
        ----------
        self
            input container to flatten at leaves.
        copy
            boolean indicating whether or not to copy the input array.
            If True, the function must always copy.
            If False, the function must never copy and must
            raise a ValueError in case a copy would be necessary.
            If None, the function must reuse existing memory buffer if possible
            and copy otherwise. Default: ``None``.
        start_dim
            first dim to flatten. If not set, defaults to 0.
        end_dim
            last dim to flatten. If not set, defaults to -1.
        order
            Read the elements of the input container using this index order,
            and place the elements into the reshaped array using this index order.
            ‘C’ means to read / write the elements using C-like index order,
            with the last axis index changing fastest, back to the first axis index
            changing slowest.
            ‘F’ means to read / write the elements using Fortran-like index order, with
            the first index changing fastest, and the last index changing slowest.
            Note that the ‘C’ and ‘F’ options take no account of the memory layout
            of the underlying array, and only refer to the order of indexing.
            Default order is 'C'

        Returns
        -------
        ret
            Container with arrays flattened at leaves.

        Examples
        --------
        With one :class:`ivy.Container` input:

        >>> x = ivy.Container(a=ivy.array([[[1, 2], [3, 4]], [[5, 6], [7, 8]]]),
        ...                   b=ivy.array([[[9, 10], [11, 12]], [[13, 14], [15, 16]]]))
        >>> x.flatten()
        [{
            a: ivy.array([1, 2, 3, 4, 5, 6, 7, 8])
            b: ivy.array([9, 10, 11, 12, 13, 14, 15, 16])
        }]

        >>> x = ivy.Container(a=ivy.array([[[1, 2], [3, 4]], [[5, 6], [7, 8]]]),
        ...                   b=ivy.array([[[9, 10], [11, 12]], [[13, 14], [15, 16]]]))
        >>> x.flatten(order="F")
        [{
            a: ivy.array([1, 5, 3, 7, 2, 6, 4, 8])
            b: ivy.array([9, 13, 11, 15, 10, 14, 12, 16])
        }]
        """
        return self.static_flatten(
            self, copy=copy, start_dim=start_dim, end_dim=end_dim, out=out, order=order
        )

    @staticmethod
    def static_pad(
        input: ivy.Container,
        pad_width: Union[Iterable[Tuple[int]], int, ivy.Container],
        /,
        *,
        mode: Union[
            Literal[
                "constant",
                "dilated",
                "edge",
                "linear_ramp",
                "maximum",
                "mean",
                "median",
                "minimum",
                "reflect",
                "symmetric",
                "wrap",
                "empty",
            ],
            Callable,
            ivy.Container,
        ] = "constant",
        stat_length: Union[Iterable[Tuple[int]], int, ivy.Container] = 1,
        constant_values: Union[Iterable[Tuple[Number]], Number, ivy.Container] = 0,
        end_values: Union[Iterable[Tuple[Number]], Number, ivy.Container] = 0,
        reflect_type: Union[Literal["even", "odd"], ivy.Container] = "even",
        key_chains: Optional[Union[List[str], Dict[str, str], ivy.Container]] = None,
        to_apply: Union[bool, ivy.Container] = True,
        prune_unapplied: Union[bool, ivy.Container] = False,
        map_sequences: Union[bool, ivy.Container] = False,
        out: Optional[ivy.Container] = None,
        **kwargs: Optional[Union[Any, ivy.Container]],
    ) -> ivy.Container:
        """
        ivy.Container static method variant of ivy.pad.

        This method simply wraps the function, and so the docstring for
        ivy.pad also applies to this method with minimal changes.
        """
        return ContainerBase.cont_multi_map_in_function(
            "pad",
            input,
            pad_width,
            mode=mode,
            stat_length=stat_length,
            constant_values=constant_values,
            end_values=end_values,
            reflect_type=reflect_type,
            key_chains=key_chains,
            to_apply=to_apply,
            prune_unapplied=prune_unapplied,
            map_sequences=map_sequences,
            out=out,
            **kwargs,
        )

    def pad(
        self: ivy.Container,
        pad_width: Union[Iterable[Tuple[int]], int, ivy.Container],
        /,
        *,
        mode: Union[
            Literal[
                "constant",
                "dilated",
                "edge",
                "linear_ramp",
                "maximum",
                "mean",
                "median",
                "minimum",
                "reflect",
                "symmetric",
                "wrap",
                "empty",
            ],
            Callable,
            ivy.Container,
        ] = "constant",
        stat_length: Union[Iterable[Tuple[int]], int, ivy.Container] = 1,
        constant_values: Union[Iterable[Tuple[Number]], Number, ivy.Container] = 0,
        end_values: Union[Iterable[Tuple[Number]], Number, ivy.Container] = 0,
        reflect_type: Union[Literal["even", "odd"], ivy.Container] = "even",
        key_chains: Optional[Union[List[str], Dict[str, str], ivy.Container]] = None,
        to_apply: Union[bool, ivy.Container] = True,
        prune_unapplied: Union[bool, ivy.Container] = False,
        map_sequences: Union[bool, ivy.Container] = False,
        out: Optional[ivy.Container] = None,
        **kwargs: Optional[Union[Any, ivy.Container]],
    ) -> ivy.Container:
        """
        ivy.Container instance method variant of ivy.pad.

        This method simply wraps the function, and so the docstring for
        ivy.pad also applies to this method with minimal changes.
        """
        return self.static_pad(
            self,
            pad_width,
            mode=mode,
            stat_length=stat_length,
            constant_values=constant_values,
            end_values=end_values,
            reflect_type=reflect_type,
            key_chains=key_chains,
            to_apply=to_apply,
            prune_unapplied=prune_unapplied,
            map_sequences=map_sequences,
            out=out,
            **kwargs,
        )

    @staticmethod
    def static_vsplit(
        ary: Union[ivy.Array, ivy.NativeArray, ivy.Container],
        indices_or_sections: Union[
            int, Sequence[int], ivy.Array, ivy.NativeArray, ivy.Container
        ],
        /,
        *,
        copy: Optional[Union[bool, ivy.Container]] = None,
        key_chains: Optional[Union[List[str], Dict[str, str], ivy.Container]] = None,
        to_apply: Union[bool, ivy.Container] = True,
        prune_unapplied: Union[bool, ivy.Container] = False,
        map_sequences: Union[bool, ivy.Container] = False,
    ) -> List[ivy.Container]:
        """
        ivy.Container static method variant of ivy.vsplit. This method simply wraps the
        function, and so the docstring for ivy.vsplit also applies to this method with
        minimal changes.

        Parameters
        ----------
        ary
            the container with array inputs.
        copy
            boolean indicating whether or not to copy the input array.
            If True, the function must always copy.
            If False, the function must never copy and must
            raise a ValueError in case a copy would be necessary.
            If None, the function must reuse existing memory buffer if possible
            and copy otherwise. Default: ``None``.
        indices_or_sections
            If indices_or_sections is an integer n, the array is split into n
            equal sections, provided that n must be a divisor of the split axis.
            If indices_or_sections is a sequence of ints or 1-D array,
            then input is split at each of the indices.
        key_chains
            The key-chains to apply or not apply the method to. Default is None.
        to_apply
            If True, the method will be applied to key_chains, otherwise key_chains
            will be skipped. Default is True.
        prune_unapplied
            Whether to prune key_chains for which the function was not applied.
            Default is False.
        map_sequences
            Whether to also map method to sequences (lists, tuples). Default is False.

        Returns
        -------
        ret
            list of containers holding arrays split vertically from the input

        Examples
        --------
        >>> ary = ivy.Container(
                a = ivy.array(
                        [[[0.,  1.],
                          [2.,  3.]],
                          [[4.,  5.],
                          [6.,  7.]]]
                    ),
                b=ivy.array(
                        [[ 0.,  1.,  2.,  3.],
                         [ 4.,  5.,  6.,  7.],
                         [ 8.,  9., 10., 11.],
                         [12., 13., 14., 15.]]
                    )
                )
        >>> ivy.Container.static_vsplit(ary, 2)
        [{
            a: ivy.array([[[0., 1.],
                           [2., 3.]]]),
            b: ivy.array([[0., 1., 2., 3.],
                          [4., 5., 6., 7.]])
        }, {
            a: ivy.array([[[4., 5.],
                           [6., 7.]]]),
            b: ivy.array([[8., 9., 10., 11.],
                          [12., 13., 14., 15.]])
        }]
        """
        return ContainerBase.cont_multi_map_in_function(
            "vsplit",
            ary,
            indices_or_sections,
            copy=copy,
            key_chains=key_chains,
            to_apply=to_apply,
            prune_unapplied=prune_unapplied,
            map_sequences=map_sequences,
        )

    def vsplit(
        self: ivy.Container,
        indices_or_sections: Union[
            int, Sequence[int], ivy.Array, ivy.NativeArray, ivy.Container
        ],
        /,
        *,
        copy: Optional[Union[bool, ivy.Container]] = None,
    ) -> List[ivy.Container]:
        """
        ivy.Container instance method variant of ivy.vsplit. This method simply wraps
        the function, and so the docstring for ivy.vsplit also applies to this method
        with minimal changes.

        Parameters
        ----------
        self
            the container with array inputs.
        copy
            boolean indicating whether or not to copy the input array.
            If True, the function must always copy.
            If False, the function must never copy and must
            raise a ValueError in case a copy would be necessary.
            If None, the function must reuse existing memory buffer if possible
            and copy otherwise. Default: ``None``.
        indices_or_sections
            If indices_or_sections is an integer n, the array is split into n
            equal sections, provided that n must be a divisor of the split axis.
            If indices_or_sections is a sequence of ints or 1-D array,
            then input is split at each of the indices.

        Returns
        -------
        ret
            list of containers holding arrays split vertically from the input

        Examples
        --------
        >>> ary = ivy.Container(
                a = ivy.array(
                        [[[0.,  1.],
                          [2.,  3.]],
                          [[4.,  5.],
                          [6.,  7.]]]
                    ),
                b=ivy.array(
                        [[ 0.,  1.,  2.,  3.],
                         [ 4.,  5.,  6.,  7.],
                         [ 8.,  9., 10., 11.],
                         [12., 13., 14., 15.]]
                    )
                )
        >>> ary.vsplit(2)
        [{
            a: ivy.array([[[0., 1.],
                           [2., 3.]]]),
            b: ivy.array([[0., 1., 2., 3.],
                          [4., 5., 6., 7.]])
        }, {
            a: ivy.array([[[4., 5.],
                           [6., 7.]]]),
            b: ivy.array([[8., 9., 10., 11.],
                          [12., 13., 14., 15.]])
        }]
        """
        return self.static_vsplit(self, indices_or_sections, copy=copy)

    @staticmethod
    def static_dsplit(
        ary: Union[ivy.Array, ivy.NativeArray, ivy.Container],
        indices_or_sections: Union[
            int, Sequence[int], ivy.Array, ivy.NativeArray, ivy.Container
        ],
        /,
        *,
        copy: Optional[Union[bool, ivy.Container]] = None,
        key_chains: Optional[Union[List[str], Dict[str, str], ivy.Container]] = None,
        to_apply: Union[bool, ivy.Container] = True,
        prune_unapplied: Union[bool, ivy.Container] = False,
        map_sequences: Union[bool, ivy.Container] = False,
    ) -> List[ivy.Container]:
        """
        ivy.Container static method variant of ivy.dsplit. This method simply wraps the
        function, and so the docstring for ivy.dsplit also applies to this method with
        minimal changes.

        Parameters
        ----------
        ary
            the container with array inputs.
        indices_or_sections
            If indices_or_sections is an integer n, the array is split into n
            equal sections, provided that n must be a divisor of the split axis.
            If indices_or_sections is a sequence of ints or 1-D array,
            then input is split at each of the indices.
        copy
            boolean indicating whether or not to copy the input array.
            If True, the function must always copy.
            If False, the function must never copy and must
            raise a ValueError in case a copy would be necessary.
            If None, the function must reuse existing memory buffer if possible
            and copy otherwise. Default: ``None``.
        key_chains
            The key-chains to apply or not apply the method to. Default is None.
        to_apply
            If True, the method will be applied to key_chains, otherwise key_chains
            will be skipped. Default is True.
        prune_unapplied
            Whether to prune key_chains for which the function was not applied.
            Default is False.
        map_sequences
            Whether to also map method to sequences (lists, tuples). Default is False.

        Returns
        -------
        ret
            list of containers holding arrays split from the input at the 3rd axis

        Examples
        --------
        >>> ary = ivy.Container(
            a = ivy.array(
                    [[[0.,  1.],
                      [2.,  3.]],
                      [[4.,  5.],
                      [6.,  7.]]]
                ),
            b=ivy.array(
                    [[[ 0.,  1.,  2.,  3.],
                      [ 4.,  5.,  6.,  7.],
                      [ 8.,  9., 10., 11.],
                      [12., 13., 14., 15.]]]
                )
            )
        >>> ivy.Container.static_dsplit(ary, 2)
        [{
            a: ivy.array([[[0.], [2.]],
                          [[4.], [6.]]]),
            b: ivy.array([[[0., 1.], [4., 5.], [8., 9.], [12., 13.]]])
        }, {
            a: ivy.array([[[1.], [3.]],
                          [[5.], [7.]]]),
            b: ivy.array([[[2., 3.], [6., 7.], [10., 11.], [14., 15.]]])
        }]
        """
        return ContainerBase.cont_multi_map_in_function(
            "dsplit",
            ary,
            indices_or_sections,
            copy=copy,
            key_chains=key_chains,
            to_apply=to_apply,
            prune_unapplied=prune_unapplied,
            map_sequences=map_sequences,
        )

    def dsplit(
        self: ivy.Container,
        indices_or_sections: Union[
            int, Sequence[int], ivy.Array, ivy.NativeArray, ivy.Container
        ],
        /,
        *,
        copy: Optional[Union[bool, ivy.Container]] = None,
    ) -> List[ivy.Container]:
        """
        ivy.Container instance method variant of ivy.dsplit. This method simply wraps
        the function, and so the docstring for ivy.dsplit also applies to this method
        with minimal changes.

        Parameters
        ----------
        self
            the container with array inputs.
        indices_or_sections
            If indices_or_sections is an integer n, the array is split into n
            equal sections, provided that n must be a divisor of the split axis.
            If indices_or_sections is a sequence of ints or 1-D array,
            then input is split at each of the indices.
        copy
            boolean indicating whether or not to copy the input array.
            If True, the function must always copy.
            If False, the function must never copy and must
            raise a ValueError in case a copy would be necessary.
            If None, the function must reuse existing memory buffer if possible
            and copy otherwise. Default: ``None``.

        Returns
        -------
        ret
            list of containers holding arrays split from the input at the 3rd axis

        Examples
        --------
        >>> ary = ivy.Container(
            a = ivy.array(
                    [[[0.,  1.],
                      [2.,  3.]],
                      [[4.,  5.],
                      [6.,  7.]]]
                ),
            b=ivy.array(
                    [[[ 0.,  1.,  2.,  3.],
                      [ 4.,  5.,  6.,  7.],
                      [ 8.,  9., 10., 11.],
                      [12., 13., 14., 15.]]]
                )
            )
        >>> ary.dsplit(2)
        [{
            a: ivy.array([[[0.], [2.]],
                          [[4.], [6.]]]),
            b: ivy.array([[[0., 1.], [4., 5.], [8., 9.], [12., 13.]]])
        }, {
            a: ivy.array([[[1.], [3.]],
                          [[5.], [7.]]]),
            b: ivy.array([[[2., 3.], [6., 7.], [10., 11.], [14., 15.]]])
        }]
        """
        return self.static_dsplit(self, indices_or_sections, copy=copy)

    @staticmethod
    def static_atleast_1d(
        *arys: Union[ivy.Array, ivy.NativeArray, ivy.Container],
        copy: Optional[Union[bool, ivy.Container]] = None,
        key_chains: Optional[Union[List[str], Dict[str, str], ivy.Container]] = None,
        to_apply: Union[bool, ivy.Container] = True,
        prune_unapplied: Union[bool, ivy.Container] = False,
        map_sequences: Union[bool, ivy.Container] = False,
    ) -> List[ivy.Container]:
        """
        ivy.Container static method variant of ivy.atleast_1d. This method simply wraps
        the function, and so the docstring for ivy.atleast_1d also applies to this
        method with minimal changes.

        Parameters
        ----------
        arys
            one or more container with array inputs.
        copy
            boolean indicating whether or not to copy the input array.
            If True, the function must always copy.
            If False, the function must never copy and must
            raise a ValueError in case a copy would be necessary.
            If None, the function must reuse existing memory buffer if possible
            and copy otherwise. Default: ``None``.
        key_chains
            The keychains to apply or not apply the method to. Default is ``None``.
        to_apply
            If True, the method will be applied to key_chains, otherwise key_chains
            will be skipped. Default is ``True``.
        prune_unapplied
            Whether to prune key_chains for which the function was not applied.
            Default is ``False``.
        map_sequences
            Whether to also map method to sequences (lists, tuples).
            Default is ``False``.

        Returns
        -------
        ret
            container or list of container where each elements within container is
            atleast 1d. Copies are made only if necessary.

        Examples
        --------
        >>> ary = ivy.Container(a=ivy.array(1), b=ivy.array([3,4,5]),\
                        c=ivy.array([[3]]))
        >>> ivy.Container.static_atleast_1d(ary)
        {
            a: ivy.array([1]),
            b: ivy.array([3, 4, 5]),
            c: ivy.array([[3]]),
        }
        """
        return ContainerBase.cont_multi_map_in_function(
            "atleast_1d",
            *arys,
            copy=copy,
            key_chains=key_chains,
            to_apply=to_apply,
            prune_unapplied=prune_unapplied,
            map_sequences=map_sequences,
        )

    def atleast_1d(
        self: Union[ivy.Container, ivy.Array, ivy.NativeArray],
        *arys: Union[ivy.Container, ivy.Array, ivy.NativeArray, bool, Number],
        copy: Optional[Union[bool, ivy.Container]] = None,
        key_chains: Optional[Union[List[str], Dict[str, str], ivy.Container]] = None,
        to_apply: Union[bool, ivy.Container] = True,
        prune_unapplied: Union[bool, ivy.Container] = False,
        map_sequences: Union[bool, ivy.Container] = False,
    ) -> List[ivy.Container]:
        """
        ivy.Container instance method variant of ivy.atleast_1d. This method simply
        wraps the function, and so the docstring for ivy.atleast_1d also applies to this
        method with minimal changes.

        Parameters
        ----------
        self
            the container with array inputs.
        arys
            one or more container with array inputs.
        copy
            boolean indicating whether or not to copy the input array.
            If True, the function must always copy.
            If False, the function must never copy and must
            raise a ValueError in case a copy would be necessary.
            If None, the function must reuse existing memory buffer if possible
            and copy otherwise. Default: ``None``.
        key_chains
            The keychains to apply or not apply the method to. Default is ``None``.
        to_apply
            If True, the method will be applied to key_chains, otherwise key_chains
            will be skipped. Default is ``True``.
        prune_unapplied
            Whether to prune key_chains for which the function was not applied.
            Default is ``False``.
        map_sequences
            Whether to also map method to sequences (lists, tuples).
            Default is ``False``.

        Returns
        -------
        ret
            container or list of container where each elements within container is
            atleast 1d. Copies are made only if necessary.

        Examples
        --------
        >>> ary1 = ivy.Container(a=ivy.array(1), b=ivy.array([3,4]),\
                            c=ivy.array([[5]]))
        >>> ary2 = ivy.Container(a=ivy.array(9), b=ivy.array(2),\
                            c=ivy.array(3))
        >>> ary1.atleast_1d(ary2)
        [{
            a: ivy.array([1]),
            b: ivy.array([3, 4]),
            c: ivy.array([[5]])
        }, {
            a: ivy.array([9]),
            b: ivy.array([2]),
            c: ivy.array([3])
        }]
        """
        return self.static_atleast_1d(
            self,
            *arys,
            copy=copy,
            key_chains=key_chains,
            to_apply=to_apply,
            prune_unapplied=prune_unapplied,
            map_sequences=map_sequences,
        )

    def dstack(
        self: ivy.Container,
        /,
        xs: Union[
            Tuple[Union[ivy.Array, ivy.NativeArray, ivy.Container]],
            List[Union[ivy.Array, ivy.NativeArray, ivy.Container]],
        ],
        *,
        key_chains: Optional[Union[List[str], Dict[str, str], ivy.Container]] = None,
        to_apply: Union[bool, ivy.Container] = True,
        prune_unapplied: Union[bool, ivy.Container] = False,
        map_sequences: Union[bool, ivy.Container] = False,
        out: Optional[ivy.Container] = None,
    ) -> ivy.Container:
        """
        ivy.Container instance method variant of ivy.stack. This method simply wraps the
        function, and so the docstring for ivy.stack also applies to this method with
        minimal changes.

        Examples
        --------
        >>> x = ivy.Container(a=ivy.array([[0, 1], [2,3]]), b=ivy.array([[4, 5]]))
        >>> y = ivy.Container(a=ivy.array([[3, 2], [1,0]]), b=ivy.array([[1, 0]]))
        >>> x.dstack([y])
        {
            a: ivy.array([[[0, 3],
                           [1, 2]],
                          [[2, 1],
                           [3, 0]]]),
            b: ivy.array([[[4, 1]],
                           [[5, 0]]])
        }
        """
        new_xs = xs.cont_copy() if ivy.is_ivy_container(xs) else xs.copy()
        new_xs.insert(0, self.cont_copy())
        return self.static_dstack(
            new_xs,
            key_chains=key_chains,
            to_apply=to_apply,
            prune_unapplied=prune_unapplied,
            map_sequences=map_sequences,
            out=out,
        )

    @staticmethod
    def static_dstack(
        xs: Union[
            Tuple[Union[ivy.Array, ivy.NativeArray, ivy.Container]],
            List[Union[ivy.Array, ivy.NativeArray, ivy.Container]],
        ],
        /,
        *,
        key_chains: Optional[Union[List[str], Dict[str, str], ivy.Container]] = None,
        to_apply: Union[bool, ivy.Container] = True,
        prune_unapplied: Union[bool, ivy.Container] = False,
        map_sequences: Union[bool, ivy.Container] = False,
        out: Optional[ivy.Container] = None,
    ) -> ivy.Container:
        """
        ivy.Container static method variant of ivy.stack. This method simply wraps the
        function, and so the docstring for ivy.dstack also applies to this method with
        minimal changes.

        Examples
        --------
        With one :class:`ivy.Container` input:
        >>> c = ivy.Container(a=[ivy.array([1,2,3]), ivy.array([0,0,0])],
                              b=ivy.arange(3))
        >>> ivy.Container.static_dstack(c)
        {
            a: ivy.array([[1, 0],
                          [2, 0]
                          [3,0]]),
            b: ivy.array([[0, 1, 2])
        }
        """
        return ContainerBase.cont_multi_map_in_function(
            "dstack",
            xs,
            key_chains=key_chains,
            to_apply=to_apply,
            prune_unapplied=prune_unapplied,
            map_sequences=map_sequences,
            out=out,
        )

    @staticmethod
    def static_atleast_2d(
        *arys: Union[ivy.Array, ivy.NativeArray, ivy.Container],
        copy: Optional[Union[bool, ivy.Container]] = None,
        key_chains: Optional[Union[List[str], Dict[str, str], ivy.Container]] = None,
        to_apply: Union[bool, ivy.Container] = True,
        prune_unapplied: Union[bool, ivy.Container] = False,
        map_sequences: Union[bool, ivy.Container] = False,
    ) -> List[ivy.Container]:
        """
        ivy.Container static method variant of ivy.atleast_2d. This method simply wraps
        the function, and so the docstring for ivy.atleast_2d also applies to this
        method with minimal changes.

        Parameters
        ----------
        arys
            one or more container with array inputs.
        copy
            boolean indicating whether or not to copy the input array.
            If True, the function must always copy.
            If False, the function must never copy and must
            raise a ValueError in case a copy would be necessary.
            If None, the function must reuse existing memory buffer if possible
            and copy otherwise. Default: ``None``.
        key_chains
            The keychains to apply or not apply the method to. Default is ``None``.
        to_apply
            If True, the method will be applied to key_chains, otherwise key_chains
            will be skipped. Default is ``True``.
        prune_unapplied
            Whether to prune key_chains for which the function was not applied.
            Default is ``False``.
        map_sequences
            Whether to also map method to sequences (lists, tuples).
            Default is ``False``.

        Returns
        -------
        ret
            container or list of container where each elements within container is
            atleast 2D. Copies are made only if necessary.

        Examples
        --------
        >>> ary = ivy.Container(a=ivy.array(1), b=ivy.array([3,4,5]),\
                        c=ivy.array([[3]]))
        >>> ivy.Container.static_atleast_2d(ary)
        {
            a: ivy.array([[1]]),
            b: ivy.array([[3, 4, 5]]),
            c: ivy.array([[3]])
        }
        """
        return ContainerBase.cont_multi_map_in_function(
            "atleast_2d",
            *arys,
            copy=copy,
            key_chains=key_chains,
            to_apply=to_apply,
            prune_unapplied=prune_unapplied,
            map_sequences=map_sequences,
        )

    def atleast_2d(
        self: Union[ivy.Container, ivy.Array, ivy.NativeArray],
        *arys: Union[ivy.Container, ivy.Array, ivy.NativeArray],
        copy: Optional[Union[bool, ivy.Container]] = None,
        key_chains: Optional[Union[List[str], Dict[str, str], ivy.Container]] = None,
        to_apply: Union[bool, ivy.Container] = True,
        prune_unapplied: Union[bool, ivy.Container] = False,
        map_sequences: Union[bool, ivy.Container] = False,
    ) -> List[ivy.Container]:
        """
        ivy.Container instance method variant of ivy.atleast_2d. This method simply
        wraps the function, and so the docstring for ivy.atleast_2d also applies to this
        method with minimal changes.

        Parameters
        ----------
        self
            container with array inputs.
        arys
            one or more container with array inputs.
        copy
            boolean indicating whether or not to copy the input array.
            If True, the function must always copy.
            If False, the function must never copy and must
            raise a ValueError in case a copy would be necessary.
            If None, the function must reuse existing memory buffer if possible
            and copy otherwise. Default: ``None``.
        key_chains
            The keychains to apply or not apply the method to. Default is ``None``.
        to_apply
            If True, the method will be applied to key_chains, otherwise key_chains
            will be skipped. Default is ``True``.
        prune_unapplied
            Whether to prune key_chains for which the function was not applied.
            Default is ``False``.
        map_sequences
            Whether to also map method to sequences (lists, tuples).
            Default is ``False``.

        Returns
        -------
        ret
            container or list of container where each elements within container is
            atleast 2D. Copies are made only if necessary.

        Examples
        --------
        >>> ary1 = ivy.Container(a=ivy.array(1), b=ivy.array([3,4]),\
                            c=ivy.array([[5]]))
        >>> ary2 = ivy.Container(a=ivy.array(9), b=ivy.array(2),\
                            c=ivy.array(3))
        >>> ary1.atleast_2d(ary2)
        [{
            a: ivy.array([[1]]),
            b: ivy.array([[3, 4]]),
            c: ivy.array([[5]])
        }, {
            a: ivy.array([[9]]),
            b: ivy.array([[2]]),
            c: ivy.array([[3]])
        }]
        """
        return self.static_atleast_2d(
            self,
            *arys,
            copy=copy,
            key_chains=key_chains,
            to_apply=to_apply,
            prune_unapplied=prune_unapplied,
            map_sequences=map_sequences,
        )

    @staticmethod
    def static_atleast_3d(
        *arys: Union[ivy.Array, ivy.NativeArray, ivy.Container],
        copy: Optional[Union[bool, ivy.Container]] = None,
        key_chains: Optional[Union[List[str], Dict[str, str], ivy.Container]] = None,
        to_apply: Union[bool, ivy.Container] = True,
        prune_unapplied: Union[bool, ivy.Container] = False,
        map_sequences: Union[bool, ivy.Container] = False,
    ) -> List[ivy.Container]:
        """
        ivy.Container static method variant of ivy.atleast_3d. This method simply wraps
        the function, and so the docstring for ivy.atleast_3d also applies to this
        method with minimal changes.

        Parameters
        ----------
        arys
            one or more container with array inputs.
        copy
            boolean indicating whether or not to copy the input array.
            If True, the function must always copy.
            If False, the function must never copy and must
            raise a ValueError in case a copy would be necessary.
            If None, the function must reuse existing memory buffer if possible
            and copy otherwise. Default: ``None``.
        key_chains
            The keychains to apply or not apply the method to. Default is ``None``.
        to_apply
            If True, the method will be applied to key_chains, otherwise key_chains
            will be skipped. Default is ``True``.
        prune_unapplied
            Whether to prune key_chains for which the function was not applied.
            Default is ``False``.
        map_sequences
            Whether to also map method to sequences (lists, tuples).
            Default is ``False``.

        Returns
        -------
        ret
            container or list of container where each elements within container is
            atleast 3D. Copies are made only if necessary. For example, a 1-D array
            of shape (N,) becomes a view of shape (1, N, 1), and a 2-D array of shape
            (M, N) becomes a view of shape (M, N, 1).

        Examples
        --------
        >>> ary = ivy.Container(a=ivy.array(1), b=ivy.array([3,4,5]),\
                        c=ivy.array([[3]]))
        >>> ivy.Container.static_atleast_3d(ary)
        {
            a: ivy.array([[[1]]]),
            b: ivy.array([[[3],
                           [4],
                           [5]]]),
            c: ivy.array([[[3]]])
        }
        """
        return ContainerBase.cont_multi_map_in_function(
            "atleast_3d",
            *arys,
            copy=copy,
            key_chains=key_chains,
            to_apply=to_apply,
            prune_unapplied=prune_unapplied,
            map_sequences=map_sequences,
        )

    def atleast_3d(
        self: Union[ivy.Container, ivy.Array, ivy.NativeArray],
        *arys: Union[ivy.Container, ivy.Array, ivy.NativeArray, bool, Number],
        copy: Optional[Union[bool, ivy.Container]] = None,
        key_chains: Optional[Union[List[str], Dict[str, str], ivy.Container]] = None,
        to_apply: Union[bool, ivy.Container] = True,
        prune_unapplied: Union[bool, ivy.Container] = False,
        map_sequences: Union[bool, ivy.Container] = False,
    ) -> List[ivy.Container]:
        """
        ivy.Container instance method variant of ivy.atleast_3d. This method simply
        wraps the function, and so the docstring for ivy.atleast_3d also applies to this
        method with minimal changes.

        Parameters
        ----------
        self
            container with array inputs.
        arys
            one or more container with array inputs.

        key_chains
            The keychains to apply or not apply the method to. Default is ``None``.
        to_apply
            If True, the method will be applied to key_chains, otherwise key_chains
            will be skipped. Default is ``True``.
        prune_unapplied
            Whether to prune key_chains for which the function was not applied.
            Default is ``False``.
        map_sequences
            Whether to also map method to sequences (lists, tuples).
            Default is ``False``.

        Returns
        -------
        ret
            container or list of container where each elements within container is
            atleast 3D. Copies are made only if necessary. For example, a 1-D array
            of shape (N,) becomes a view of shape (1, N, 1), and a 2-D array of shape
            (M, N) becomes a view of shape (M, N, 1).

        Examples
        --------
        >>> ary1 = ivy.Container(a=ivy.array(1), b=ivy.array([3,4]),\
                            c=ivy.array([[5]]))
        >>> ary2 = ivy.Container(a=ivy.array(9), b=ivy.array(2),\
                            c=ivy.array(3))
        >>> ary1.atleast_3d(ary2)
        [{
            a: ivy.array([[[1]]]),
            b: ivy.array([[[3],
                           [4]]]),
            c: ivy.array([[[5]]])
        }, {
            a: ivy.array([[[9]]]),
            b: ivy.array([[[2]]]),
            c: ivy.array([[[3]]])
        }]
        """
        return self.static_atleast_3d(
            self,
            *arys,
            copy=copy,
            key_chains=key_chains,
            to_apply=to_apply,
            prune_unapplied=prune_unapplied,
            map_sequences=map_sequences,
        )

    @staticmethod
    def static_take_along_axis(
        arr: Union[ivy.Array, ivy.NativeArray, ivy.Container],
        indices: Union[ivy.Array, ivy.NativeArray, ivy.Container],
        axis: Union[int, ivy.Container],
        mode: Union[str, ivy.Container] = "fill",
        key_chains: Optional[Union[List[str], Dict[str, str], ivy.Container]] = None,
        to_apply: Union[bool, ivy.Container] = True,
        prune_unapplied: Union[bool, ivy.Container] = False,
        map_sequences: Union[bool, ivy.Container] = False,
        out: Optional[ivy.Container] = None,
    ) -> ivy.Container:
        """
        ivy.Container static method variant of ivy.take_along_axis. This method simply
        wraps the function, and so the docstring for ivy.take_along_axis also applies to
        this method with minimal changes.

        Parameters
        ----------
        arr
            container with array inputs.
        indices
            container with indices of the values to extract.
        axis
            The axis over which to select values. If axis is None, then arr and indices
            must be 1-D sequences of the same length.
        mode
            One of: 'clip', 'fill', 'drop'. Parameter controlling how out-of-bounds
            indices will be handled.
        key_chains
            The keychains to apply or not apply the method to. Default is ``None``.
        to_apply
            If True, the method will be applied to key_chains, otherwise key_chains
            will be skipped. Default is ``True``.
        prune_unapplied
            Whether to prune key_chains for which the function was not applied.
            Default is ``False``.
        map_sequences
            Whether to also map method to sequences (lists, tuples).
            Default is ``False``.
        out
            optional output container, for writing the result to.

        Returns
        -------
        ret
            a container with arrays of the same shape as those in indices.

        Examples
        --------
        >>> arr = ivy.Container(a=ivy.array([[1, 2], [3, 4]]),\
                                b=ivy.array([[5, 6], [7, 8]]))
        >>> indices = ivy.Container(a=ivy.array([[0, 0], [1, 1]]),\
                                    b=ivy.array([[1, 0], [1, 0]]))
        >>> ivy.Container.static_take_along_axis(arr, indices, axis=1)
        {
            a: ivy.array([[1, 1],
                          [4, 4]]),
            b: ivy.array([[6, 5],
                          [8, 7]])
        }
        """
        return ContainerBase.cont_multi_map_in_function(
            "take_along_axis",
            arr,
            indices,
            axis,
            mode=mode,
            key_chains=key_chains,
            to_apply=to_apply,
            prune_unapplied=prune_unapplied,
            map_sequences=map_sequences,
            out=out,
        )

    def take_along_axis(
        self: Union[ivy.Container, ivy.Array, ivy.NativeArray],
        indices: Union[ivy.Container, ivy.Array, ivy.NativeArray],
        axis: Union[int, ivy.Container],
        mode: Union[str, ivy.Container] = "fill",
        key_chains: Optional[Union[List[str], Dict[str, str], ivy.Container]] = None,
        to_apply: Union[bool, ivy.Container] = True,
        prune_unapplied: Union[bool, ivy.Container] = False,
        map_sequences: Union[bool, ivy.Container] = False,
        out: Optional[ivy.Container] = None,
    ) -> ivy.Container:
        """
        ivy.Container instance method variant of ivy.take_along_axis. This method simply
        wraps the function, and so the docstring for ivy.take_along_axis also applies to
        this method with minimal changes.

        Parameters
        ----------
        self
            container with array inputs.
        indices
            container with indices of the values to extract.
        axis
            The axis over which to select values. If axis is None, then arr and indices
            must be 1-D sequences of the same length.
        mode
            One of: 'clip', 'fill', 'drop'. Parameter controlling how out-of-bounds
            indices will be handled.
        key_chains
            The keychains to apply or not apply the method to. Default is ``None``.
        to_apply
            If True, the method will be applied to key_chains, otherwise key_chains
            will be skipped. Default is ``True``.
        prune_unapplied
            Whether to prune key_chains for which the function was not applied.
            Default is ``False``.
        map_sequences
            Whether to also map method to sequences (lists, tuples).
            Default is ``False``.
        out
            optional output container, for writing the result to.

        Returns
        -------
        ret
            a container with arrays of the same shape as those in indices.

        Examples
        --------
        >>> arr = ivy.Container(a=ivy.array([[1, 2], [3, 4]]),\
                                b=ivy.array([[5, 6], [7, 8]]))
        >>> indices = ivy.Container(a=ivy.array([[0, 0], [1, 1]]),\
                                    b=ivy.array([[1, 0], [1, 0]]))
        >>> arr.take_along_axis(indices, axis=1)
        [{
            a: ivy.array([[1, 1],
                          [4, 4]]),
            b: ivy.array([[6, 5],
                            [8, 7]])
        }]
        """
        return self.static_take_along_axis(
            self,
            indices,
            axis,
            mode=mode,
            key_chains=key_chains,
            to_apply=to_apply,
            prune_unapplied=prune_unapplied,
            map_sequences=map_sequences,
            out=out,
        )

    @staticmethod
    def static_hsplit(
        ary: Union[ivy.Array, ivy.NativeArray, ivy.Container],
        indices_or_sections: Union[
            int, Sequence[int], ivy.Array, ivy.NativeArray, ivy.Container
        ],
        /,
        *,
        copy: Optional[Union[bool, ivy.Container]] = None,
        key_chains: Optional[Union[List[str], Dict[str, str], ivy.Container]] = None,
        to_apply: Union[bool, ivy.Container] = True,
        prune_unapplied: Union[bool, ivy.Container] = False,
        map_sequences: Union[bool, ivy.Container] = False,
    ) -> List[ivy.Container]:
        """
        ivy.Container static method variant of ivy.hsplit. This method simply wraps the
        function, and so the docstring for ivy.hsplit also applies to this method with
        minimal changes.

        Parameters
        ----------
        ary
            the container with array inputs.
        indices_or_sections
            If indices_or_sections is an integer n, the array is split into n
            equal sections, provided that n must be a divisor of the split axis.
            If indices_or_sections is a sequence of ints or 1-D array,
            then input is split at each of the indices.
        key_chains
            The keychains to apply or not apply the method to. Default is ``None``.
        to_apply
            If True, the method will be applied to key_chains, otherwise key_chains
            will be skipped. Default is ``True``.
        prune_unapplied
            Whether to prune key_chains for which the function was not applied.
            Default is ``False``.
        map_sequences
            Whether to also map method to sequences (lists, tuples).
            Default is ``False``.

        Returns
        -------
        ret
            list of containers split horizontally from input array.

        Examples
        --------
        >>> ary = ivy.Container(
            a = ivy.array(
                    [[[0.,  1.],
                      [2.,  3.]],
                      [[4.,  5.],
                      [6.,  7.]]]
                ),
            b=ivy.array(
                    [0.,  1.,  2.,  3.,
                     4.,  5.,  6.,  7.,
                     8.,  9.,  10., 11.,
                     12., 13., 14., 15.]
                )
            )
        >>> ivy.Container.static_hsplit(ary, 2)
        [{
            a: ivy.array([[[0., 1.]],
                          [[4., 5.]]]),
            b: ivy.array([0., 1., 2., 3., 4., 5., 6., 7.])
        }, {
            a: ivy.array([[[2., 3.]],
                          [[6., 7.]]]),
            b: ivy.array([8., 9., 10., 11., 12., 13., 14., 15.])
        }]
        """
        return ContainerBase.cont_multi_map_in_function(
            "hsplit",
            ary,
            indices_or_sections,
            copy=copy,
            key_chains=key_chains,
            to_apply=to_apply,
            prune_unapplied=prune_unapplied,
            map_sequences=map_sequences,
        )

    def hsplit(
        self: ivy.Container,
        indices_or_sections: Union[
            int, Sequence[int], ivy.Array, ivy.NativeArray, ivy.Container
        ],
        copy: Optional[Union[bool, ivy.Container]] = None,
        /,
    ) -> List[ivy.Container]:
        """
        ivy.Container instance method variant of ivy.hsplit. This method simply wraps
        the function, and so the docstring for ivy.hsplit also applies to this method
        with minimal changes.

        Parameters
        ----------
        self
            the container with array inputs.
        indices_or_sections
            If indices_or_sections is an integer n, the array is split into n
            equal sections, provided that n must be a divisor of the split axis.
            If indices_or_sections is a sequence of ints or 1-D array,
            then input is split at each of the indices.

        Returns
        -------
        ret
            list of containers split horizontally from input container

        Examples
        --------
        >>> ary = ivy.Container(
            a = ivy.array(
                    [[[0.,  1.],
                      [2.,  3.]],
                      [[4.,  5.],
                      [6.,  7.]]]
                ),
            b=ivy.array(
                    [0.,  1.,  2.,  3.,
                     4.,  5.,  6.,  7.,
                     8.,  9.,  10., 11.,
                     12., 13., 14., 15.]
                )
            )
        >>> ary.hsplit(2)
        [{
            a: ivy.array([[[0., 1.]],
                          [[4., 5.]]]),
            b: ivy.array([0., 1., 2., 3., 4., 5., 6., 7.])
        }, {
            a: ivy.array([[[2., 3.]],
                          [[6., 7.]]]),
            b: ivy.array([8., 9., 10., 11., 12., 13., 14., 15.])
        }]
        """
        return self.static_hsplit(self, indices_or_sections, copy=copy)

    @staticmethod
    def static_broadcast_shapes(
        shapes: Union[ivy.Container, List[Tuple[int]]],
        /,
        *,
        key_chains: Optional[Union[List[str], Dict[str, str], ivy.Container]] = None,
        to_apply: Union[bool, ivy.Container] = True,
        prune_unapplied: Union[bool, ivy.Container] = False,
        map_sequences: Union[bool, ivy.Container] = False,
        out: Optional[ivy.Container] = None,
    ) -> ivy.Container:
        """
        ivy.Container static method variant of ivy.broadcast_shapes. This method simply
        wraps the function, and so the docstring for ivy.hsplit also applies to this
        method with minimal changes.

        Parameters
        ----------
        shapes
            the container with shapes to broadcast.
        key_chains
            The keychains to apply or not apply the method to. Default is ``None``.
        to_apply
            If True, the method will be applied to key_chains, otherwise key_chains
            will be skipped. Default is ``True``.
        prune_unapplied
            Whether to prune key_chains for which the function was not applied.
            Default is ``False``.
        map_sequences
            Whether to also map method to sequences (lists, tuples).
            Default is ``False``.

        Returns
        -------
        ret
            Container with broadcasted shapes.

        Examples
        --------
        >>> shapes = ivy.Container(a = [(2, 3), (2, 1)],
        ...                        b = [(2, 3), (1, 3)],
        ...                        c = [(2, 3), (2, 3)],
        ...                        d = [(2, 3), (2, 1), (1, 3), (2, 3)])
        >>> z = ivy.Container.static_broadcast_shapes(shapes)
        >>> print(z)
        {
            a: (2, 3),
            b: (2, 3),
            c: (2, 3),
            d: (2, 3)
        }
        """
        return ContainerBase.cont_multi_map_in_function(
            "broadcast_shapes",
            shapes,
            key_chains=key_chains,
            to_apply=to_apply,
            prune_unapplied=prune_unapplied,
            map_sequences=map_sequences,
            out=out,
        )

    def broadcast_shapes(
        self: ivy.Container,
        /,
        *,
        out: Optional[ivy.Container] = None,
    ) -> ivy.Container:
        """
        ivy.Container instance method variant of ivy.broadcast_shapes. This method
        simply wraps the function, and so the docstring for ivy.broadcast_shapes also
        applies to this method with minimal changes.

        Parameters
        ----------
        self
            the container with shapes to broadcast.

        Returns
        -------
        ret
            Container with broadcasted shapes.

        Examples
        --------
        >>> shapes = ivy.Container(a = (2, 3, 5),
        ...                        b = (2, 3, 1))
        >>> z = shapes.broadcast_shapes()
        >>> print(z)
        {
            a: [2, 3, 5],
            b: [2, 3, 1]
        }
        """
        return self.static_broadcast_shapes(self, out=out)

    @staticmethod
    def static_expand(
        x: Union[ivy.Array, ivy.NativeArray, ivy.Container],
        shape: Union[ivy.Shape, ivy.NativeShape, ivy.Container],
        /,
        *,
        copy: Optional[Union[bool, ivy.Container]] = None,
        key_chains: Optional[Union[List[str], Dict[str, str], ivy.Container]] = None,
        to_apply: Union[bool, ivy.Container] = True,
        prune_unapplied: Union[bool, ivy.Container] = False,
        map_sequences: Union[bool, ivy.Container] = False,
        out: Optional[ivy.Container] = None,
    ) -> ivy.Container:
        """

        Parameters
        ----------
        x
            input container.
        shape
            A 1-D Array indicates the shape you want to expand to,
            following the broadcast rule.
        copy
            boolean indicating whether to copy the input array.
            If True, the function must always copy.
            If False, the function must never copy and must
            raise a ValueError in case a copy would be necessary.
            If None, the function must reuse existing memory buffer if possible
            and copy otherwise. Default: ``None``.
            device
        key_chains
            The keychains to apply or not apply the method to. Default is ``None``.
        to_apply
            If True, the method will be applied to key_chains, otherwise key_chains
            will be skipped. Default is ``True``.
        prune_unapplied
            Whether to prune key_chains for which the function was not applied.
            Default is ``False``.
        map_sequences
            Whether to also map method to sequences (lists, tuples).
            Default is ``False``.
        out
            optional output array, for writing the result to. It must have a shape
            that the inputs broadcast to.

        Returns
        -------
        ret
            An output Container with the results.
        """
        return ContainerBase.cont_multi_map_in_function(
            "expand",
            x,
            shape,
            copy=copy,
            key_chains=key_chains,
            to_apply=to_apply,
            prune_unapplied=prune_unapplied,
            map_sequences=map_sequences,
            out=out,
        )

    def expand(
        self: Union[ivy.Array, ivy.NativeArray, ivy.Container],
        shape: Union[ivy.Shape, ivy.NativeShape, ivy.Container],
        /,
        *,
        copy: Optional[Union[bool, ivy.Container]] = None,
        out: Optional[ivy.Container] = None,
    ) -> ivy.Container:
        """

        Parameters
        ----------
        self
            input container.
        shape
            A 1-D Array indicates the shape you want to expand to,
            following the broadcast rule.
        copy
            boolean indicating whether to copy the input array.
            If True, the function must always copy.
            If False, the function must never copy and must
            raise a ValueError in case a copy would be necessary.
            If None, the function must reuse existing memory buffer if possible
            and copy otherwise. Default: ``None``.
            device
        out
            optional output array, for writing the result to. It must have a shape
            that the inputs broadcast to.

        Returns
        -------
        ret
            An output Container with the results.


        """
        return self.static_expand(self, shape, copy=copy, out=out)

    @staticmethod
    def static_as_strided(
        x: Union[ivy.Array, ivy.NativeArray, ivy.Container],
        shape: Union[ivy.Shape, ivy.NativeShape, Sequence[int], ivy.Container],
        strides: Union[Sequence[int], ivy.Container],
        /,
        *,
        key_chains: Optional[Union[List[str], Dict[str, str], ivy.Container]] = None,
        to_apply: Union[bool, ivy.Container] = True,
        prune_unapplied: Union[bool, ivy.Container] = False,
        map_sequences: Union[bool, ivy.Container] = False,
    ) -> ivy.Container:
        """
        ivy.Container instance method variant of ivy.as_strided. This method simply
        wraps the function, and so the docstring for ivy.as_strided also applies to this
        method with minimal changes.

        Parameters
        ----------
        x
            Input container.
        shape
            The shape of the new arrays.
        strides
            The strides of the new arrays (specified in bytes).
        key_chains
            The keychains to apply or not apply the method to. Default is ``None``.
        to_apply
            If True, the method will be applied to key_chains, otherwise key_chains
            will be skipped. Default is ``True``.
        prune_unapplied
            Whether to prune key_chains for which the function was not applied.
            Default is ``False``.
        map_sequences
            Whether to also map method to sequences (lists, tuples).
            Default is ``False``.

        Returns
        -------
        ret
            Output container.
        """
        return ContainerBase.cont_multi_map_in_function(
            "as_strided",
            x,
            shape,
            strides,
            key_chains=key_chains,
            to_apply=to_apply,
            prune_unapplied=prune_unapplied,
            map_sequences=map_sequences,
        )

    def as_strided(
        self: Union[ivy.Array, ivy.NativeArray, ivy.Container],
        shape: Union[ivy.Shape, ivy.NativeShape, Sequence[int], ivy.Container],
        strides: Union[Sequence[int], ivy.Container],
        /,
    ) -> ivy.Container:
        """
        ivy.Container instance method variant of ivy.as_strided. This method simply
        wraps the function, and so the docstring for ivy.as_strided also applies to this
        method with minimal changes.

        Parameters
        ----------
        self
            Input container.
        shape
            The shape of the new arrays.
        strides
            The strides of the new arrays (specified in bytes).

        Returns
        -------
        ret
            Output container.
        """
        return self.static_as_strided(self, shape, strides)

    @staticmethod
    def static_concat_from_sequence(
        input_sequence: Union[
            Tuple[Union[ivy.Array, ivy.NativeArray, ivy.Container]],
            List[Union[ivy.Array, ivy.NativeArray, ivy.Container]],
        ],
        /,
        *,
        new_axis: Union[int, ivy.Container] = 0,
        axis: Union[int, ivy.Container] = 0,
        key_chains: Optional[Union[List[str], Dict[str, str], ivy.Container]] = None,
        to_apply: Union[bool, ivy.Container] = True,
        prune_unapplied: Union[bool, ivy.Container] = False,
        map_sequences: Union[bool, ivy.Container] = False,
        out: Optional[ivy.Container] = None,
    ) -> ivy.Container:
        """
        ivy.Container static method variant of ivy.concat_from_sequence. This method
        simply wraps the function, and so the docstring for ivy.concat_from_sequence
        also applies to this method with minimal changes.

        Parameters
        ----------
        input_sequence
            Container with leaves to join. Each array leave must have the same shape.
        new_axis
            Insert and concatenate on a new axis or not,
            default 0 means do not insert new axis.
            new_axis = 0: concatenate
            new_axis = 1: stack
        axis
            axis along which the array leaves will be concatenated. More details
            can be found in the docstring for ivy.concat_from_sequence.

        key_chains
            The key-chains to apply or not apply the method to. Default is ``None``.
        to_apply
            If True, the method will be applied to key_chains, otherwise key_chains
            will be skipped. Default is ``True``.
        prune_unapplied
            Whether to prune key_chains for which the function was not applied.
            Default is ``False``.
        map_sequences
            Whether to also map method to sequences (lists, tuples).
            Default is ``False``.
        out
            optional output array, for writing the result to. It must have a shape
            that the inputs broadcast to.

        Returns
        -------
        ret
            an output container with the results.

        Examples
        --------
        >>> x = ivy.Container(a=ivy.array([[0, 1], [2,3]]), b=ivy.array([[4, 5]]))
        >>> z = ivy.Container.static_concat_from_sequence(x,new_axis = 1, axis = 1)
        >>> print(z)
        {
            a: ivy.array([[0, 2],
                        [1, 3]]),
            b: ivy.array([[4],
                        [5]])
        }

        >>> x = ivy.Container(a=ivy.array([[0, 1], [2,3]]), b=ivy.array([[4, 5]]))
        >>> y = ivy.Container(a=ivy.array([[3, 2], [1,0]]), b=ivy.array([[1, 0]]))
        >>> z = ivy.Container.static_concat_from_sequence([x,y])
        >>> print(z)
        {
            a: ivy.array([[0, 1],
                          [2, 3],
                          [3, 2],
                          [1, 0]]),
            b: ivy.array([[4, 5],
                          [1, 0]])
        }

        >>> x = ivy.Container(a=ivy.array([[0, 1], [2,3]]), b=ivy.array([[4, 5]]))
        >>> y = ivy.Container(a=ivy.array([[3, 2], [1,0]]), b=ivy.array([[1, 0]]))
        >>> z = ivy.Container.static_concat_from_sequence([x,y],new_axis=1, axis=1)
        >>> print(z)
        {
            a: ivy.array([[[0, 1],
                        [3, 2]],
                        [[2, 3],
                        [1, 0]]]),
            b: ivy.array([[[4, 5],
                        [1, 0]]])
        }
        """
        return ContainerBase.cont_multi_map_in_function(
            "concat_from_sequence",
            input_sequence,
            new_axis=new_axis,
            axis=axis,
            key_chains=key_chains,
            to_apply=to_apply,
            prune_unapplied=prune_unapplied,
            map_sequences=map_sequences,
            out=out,
        )

    def concat_from_sequence(
        self: ivy.Container,
        /,
        input_sequence: Union[
            Tuple[Union[ivy.Array, ivy.NativeArray, ivy.Container]],
            List[Union[ivy.Array, ivy.NativeArray, ivy.Container]],
        ],
        *,
        new_axis: Union[int, ivy.Container] = 0,
        axis: Union[int, ivy.Container] = 0,
        key_chains: Optional[Union[List[str], Dict[str, str], ivy.Container]] = None,
        to_apply: Union[bool, ivy.Container] = True,
        prune_unapplied: Union[bool, ivy.Container] = False,
        map_sequences: Union[bool, ivy.Container] = False,
        out: Optional[ivy.Container] = None,
    ) -> ivy.Container:
        """
        ivy.Container instance method variant of ivy.stack. This method simply wraps the
        function, and so the docstring for ivy.stack also applies to this method with
        minimal changes.

        Parameters
        ----------
        self
            Container with leaves to join with leaves of other arrays/containers.
             Each array leave must have the same shape.
        input_sequence
            Container with other leaves to join.
            Each array leave must have the same shape.
        new_axis
            Insert and concatenate on a new axis or not,
            default 0 means do not insert new axis.
            new_axis = 0: concatenate
            new_axis = 1: stack
        axis
            axis along which the array leaves will be concatenated. More details can
            be found in the docstring for ivy.stack.
        key_chains
            The key-chains to apply or not apply the method to. Default is ``None``.
        to_apply
            If True, the method will be applied to key_chains, otherwise key_chains
            will be skipped. Default is ``True``.
        prune_unapplied
            Whether to prune key_chains for which the function was not applied.
            Default is ``False``.
        map_sequences
            Whether to also map method to sequences (lists, tuples).
            Default is ``False``.
        out
            optional output array, for writing the result to. It must have a shape
            that the inputs broadcast to.

        Returns
        -------
        ret
            an output container with the results.

        Examples
        --------
        >>> x = ivy.Container(a=ivy.array([[0, 1], [2,3]]), b=ivy.array([[4, 5]]))
        >>> y = ivy.Container(a=ivy.array([[3, 2], [1,0]]), b=ivy.array([[1, 0]]))
        >>> z = ivy.Container.static_concat_from_sequence([x,y],axis=1)
        >>> print(z)
        {
            a: ivy.array([[[0, 1],
                        [3, 2]],
                        [[2, 3],
                        [1, 0]]]),
            b: ivy.array([[[4, 5],
                        [1, 0]]])
        }
        """
        new_input_sequence = (
            input_sequence.cont_copy()
            if ivy.is_ivy_container(input_sequence)
            else input_sequence.copy()
        )
        new_input_sequence.insert(0, self.cont_copy())
        return self.concat_from_sequence(
            new_input_sequence,
            new_axis=new_axis,
            axis=axis,
            key_chains=key_chains,
            to_apply=to_apply,
            prune_unapplied=prune_unapplied,
            map_sequences=map_sequences,
            out=out,
        )

    def associative_scan(
        self: Union[ivy.Array, ivy.NativeArray, ivy.Container],
        fn: Union[Callable, ivy.Container],
        /,
        *,
        reverse: Union[bool, ivy.Container] = False,
        axis: Union[int, ivy.Container] = 0,
    ) -> ivy.Container:
        """
        ivy.Container instance method variant of ivy.associative_scan. This method
        simply wraps the function, and so the docstring for ivy.associative_scan also
        applies to this method with minimal changes.

        Parameters
        ----------
        self
            The Container to scan over.
        fn
            The associative function to apply.
        reverse
            Whether to scan in reverse with respect to the given axis.
        axis
            The axis to scan over.

        Returns
        -------
        ret
            The result of the scan.
        """
        return ivy.associative_scan(self, fn, reverse=reverse, axis=axis)

    @staticmethod
    def _static_unique_consecutive(
        x: Union[ivy.Array, ivy.NativeArray, ivy.Container],
        /,
        *,
        axis: Optional[Union[int, ivy.Container]] = None,
        key_chains: Optional[Union[List[str], Dict[str, str], ivy.Container]] = None,
        to_apply: Union[bool, ivy.Container] = True,
        prune_unapplied: Union[bool, ivy.Container] = False,
        map_sequences: Union[bool, ivy.Container] = False,
    ) -> ivy.Container:
        """
        ivy.Container static method variant of ivy.unique_consecutive.

        This method simply wraps the function, and so the docstring for
        ivy.unique_consecutive also applies to this method with minimal
        changes.
        """
        return ContainerBase.cont_multi_map_in_function(
            "unique_consecutive",
            x,
            axis=axis,
            key_chains=key_chains,
            to_apply=to_apply,
            prune_unapplied=prune_unapplied,
            map_sequences=map_sequences,
        )

    def unique_consecutive(
        self: ivy.Container,
        /,
        *,
        axis: Optional[Union[int, ivy.Container]] = None,
        key_chains: Optional[Union[List[str], Dict[str, str], ivy.Container]] = None,
        to_apply: Union[bool, ivy.Container] = True,
        prune_unapplied: Union[bool, ivy.Container] = False,
        map_sequences: Union[bool, ivy.Container] = False,
    ) -> ivy.Container:
        """
        ivy.Container instance method variant of ivy.unique_consecutive.

        This method simply wraps the function, and so the docstring for
        ivy.unique_consecutive also applies to this method with minimal
        changes.
        """
        return self._static_unique_consecutive(
            self,
            axis=axis,
            key_chains=key_chains,
            to_apply=to_apply,
            prune_unapplied=prune_unapplied,
            map_sequences=map_sequences,
        )

    @staticmethod
    def _static_fill_diagonal(
        a: Union[ivy.Array, ivy.NativeArray, ivy.Container],
        v: Union[ivy.Array, ivy.NativeArray, ivy.Container],
        /,
        *,
        wrap: Union[bool, ivy.Container] = False,
    ) -> ivy.Container:
        """
        ivy.Container static method variant of ivy.fill_diagonal.

        This method simply wraps the function, and so the docstring for
        ivy.fill_diagonal also applies to this method with minimal
        changes.
        """
        return ContainerBase.cont_multi_map_in_function(
            "fill_diagonal",
            a,
            v,
            wrap=wrap,
        )

    def fill_diagonal(
        self: ivy.Container,
        v: Union[int, float, ivy.Container],
        /,
        *,
        wrap: Union[bool, ivy.Container] = False,
    ) -> ivy.Container:
        """
        ivy.Container instance method variant of ivy.fill_diagonal.

        This method simply wraps the function, and so the docstring for
        ivy.fill_diagonal also applies to this method with minimal
        changes.
        """
        return self._static_fill_diagonal(
            self,
            v,
            wrap=wrap,
        )

    @staticmethod
    def static_unfold(
        x: Union[ivy.Array, ivy.NativeArray, ivy.Container],
        /,
        mode: Optional[Union[int, ivy.Container]] = 0,
        *,
        key_chains: Optional[Union[List[str], Dict[str, str], ivy.Container]] = None,
        to_apply: Union[bool, ivy.Container] = True,
        prune_unapplied: Union[bool, ivy.Container] = False,
        map_sequences: Union[bool, ivy.Container] = False,
        out: Optional[ivy.Container] = None,
    ) -> ivy.Container:
        """
        ivy.Container static method variant of ivy.unfold.

        This method simply wraps the function, and so the docstring for
        ivy.unfold also applies to this method with minimal
        changes.

        Parameters
        ----------
        x
            input tensor to be unfolded
        mode
            indexing starts at 0, therefore mode is in ``range(0, tensor.ndim)``
        out
            optional output container, for writing the result to. It must have a shape
            that the inputs broadcast to.

        Returns
        -------
        ret
            Container of unfolded tensors
        """
        return ContainerBase.cont_multi_map_in_function(
            "unfold",
            x,
            mode,
            key_chains=key_chains,
            to_apply=to_apply,
            prune_unapplied=prune_unapplied,
            map_sequences=map_sequences,
            out=out,
        )

    def unfold(
        self: ivy.Container,
        /,
        mode: Optional[Union[int, ivy.Container]] = 0,
        *,
        out: Optional[ivy.Container] = None,
    ) -> ivy.Container:
        """
        ivy.Container instance method variant of ivy.unfold.

        This method simply wraps the function, and so the docstring for
        ivy.unfold also applies to this method with minimal
        changes.

        Parameters
        ----------
        self
            input tensor to be unfolded
        mode
            indexing starts at 0, therefore mode is in ``range(0, tensor.ndim)``
        out
            optional output container, for writing the result to. It must have a shape
            that the inputs broadcast to.

        Returns
        -------
        ret
            Container of unfolded tensors
        """
        return self.static_unfold(self, mode, out=out)

    @staticmethod
    def static_fold(
        x: Union[ivy.Array, ivy.NativeArray, ivy.Container],
        /,
        mode: Union[int, ivy.Container],
        shape: Union[ivy.Shape, ivy.NativeShape, Sequence[int], ivy.Container],
        *,
        key_chains: Optional[Union[List[str], Dict[str, str], ivy.Container]] = None,
        to_apply: Union[bool, ivy.Container] = True,
        prune_unapplied: Union[bool, ivy.Container] = False,
        map_sequences: Union[bool, ivy.Container] = False,
        out: Optional[ivy.Container] = None,
    ) -> ivy.Container:
        """
        ivy.Container static method variant of ivy.fold.

        This method simply wraps the function, and so the docstring for
        ivy.fold also applies to this method with minimal
        changes.

        Parameters
        ----------
        x
            input tensor to be unfolded
        mode
            indexing starts at 0, therefore mode is in ``range(0, tensor.ndim)``
        out
            optional output container, for writing the result to. It must have a shape
            that the inputs broadcast to.

        Returns
        -------
        ret
            Container of folded tensors
        """
        return ContainerBase.cont_multi_map_in_function(
            "fold",
            x,
            mode,
            shape,
            key_chains=key_chains,
            to_apply=to_apply,
            prune_unapplied=prune_unapplied,
            map_sequences=map_sequences,
            out=out,
        )

    def fold(
        self: ivy.Container,
        /,
        mode: Union[int, ivy.Container],
        shape: Union[ivy.Shape, ivy.NativeShape, Sequence[int], ivy.Container],
        *,
        out: Optional[ivy.Container] = None,
    ) -> ivy.Container:
        """
        ivy.Container instance method variant of ivy.fold.

        This method simply wraps the function, and so the docstring for
        ivy.fold also applies to this method with minimal
        changes.

        Parameters
        ----------
        self
            input tensor to be folded
        mode
            indexing starts at 0, therefore mode is in ``range(0, tensor.ndim)``
        shape
            shape of the original tensor before unfolding
        out
            optional output container, for writing the result to. It must have a shape
            that the inputs broadcast to.

        -------
        ret
            Container of folded tensors
        """
        return self.static_fold(self, mode, shape, out=out)

    @staticmethod
    def static_partial_unfold(
        x: Union[ivy.Array, ivy.NativeArray, ivy.Container],
        /,
        mode: Optional[Union[int, ivy.Container]] = 0,
        skip_begin: Optional[Union[int, ivy.Container]] = 1,
        skip_end: Optional[Union[int, ivy.Container]] = 0,
        ravel_tensors: Optional[Union[bool, ivy.Container]] = False,
        *,
        key_chains: Optional[Union[List[str], Dict[str, str], ivy.Container]] = None,
        to_apply: Union[bool, ivy.Container] = True,
        prune_unapplied: Union[bool, ivy.Container] = False,
        map_sequences: Union[bool, ivy.Container] = False,
        out: Optional[ivy.Container] = None,
    ) -> ivy.Container:
        """
        ivy.Container static method variant of ivy.partial_unfold.

        This method simply wraps the function, and so the docstring for
        ivy.partial_unfold also applies to this method with minimal
        changes.

        Parameters
        ----------
        x
            tensor of shape n_samples x n_1 x n_2 x ... x n_i
        mode
            indexing starts at 0, therefore mode is in range(0, tensor.ndim)
        skip_begin
            number of dimensions to leave untouched at the beginning
        skip_end
            number of dimensions to leave untouched at the end
        ravel_tensors
            if True, the unfolded tensors are also flattened
        out
            optional output container, for writing the result to. It must have a shape
            that the inputs broadcast to.

        Returns
        -------
        ret
            partially unfolded tensor
        """
        return ContainerBase.cont_multi_map_in_function(
            "partial_unfold",
            x,
            mode,
            skip_begin,
            skip_end,
            ravel_tensors,
            key_chains=key_chains,
            to_apply=to_apply,
            prune_unapplied=prune_unapplied,
            map_sequences=map_sequences,
            out=out,
        )

    def partial_unfold(
        self: Union[ivy.Array, ivy.NativeArray, ivy.Container],
        /,
        mode: Optional[Union[int, ivy.Container]] = 0,
        skip_begin: Optional[Union[int, ivy.Container]] = 1,
        skip_end: Optional[Union[int, ivy.Container]] = 0,
        ravel_tensors: Optional[Union[bool, ivy.Container]] = False,
        *,
        out: Optional[ivy.Container] = None,
    ) -> ivy.Container:
        """
        ivy.Container instance method variant of ivy.partial_unfold.

        This method simply wraps the function, and so the docstring for
        ivy.partial_unfold also applies to this method with minimal
        changes.

        Parameters
        ----------
        self
            tensor of shape n_samples x n_1 x n_2 x ... x n_i
        mode
            indexing starts at 0, therefore mode is in range(0, tensor.ndim)
        skip_begin
            number of dimensions to leave untouched at the beginning
        skip_end
            number of dimensions to leave untouched at the end
        ravel_tensors
            if True, the unfolded tensors are also flattened
        out
            optional output container, for writing the result to. It must have a shape
            that the inputs broadcast to.

        Returns
        -------
        ret
            partially unfolded tensor
        """
        return self.static_partial_unfold(
            self, mode, skip_begin, skip_end, ravel_tensors, out=out
        )

    @staticmethod
    def static_partial_fold(
        x: Union[ivy.Array, ivy.NativeArray, ivy.Container],
        /,
        mode: Union[int, ivy.Container],
        shape: Union[ivy.Shape, ivy.NativeShape, Sequence[int], ivy.Container],
        skip_begin: Optional[Union[int, ivy.Container]] = 1,
        *,
        key_chains: Optional[Union[List[str], Dict[str, str], ivy.Container]] = None,
        to_apply: Union[bool, ivy.Container] = True,
        prune_unapplied: Union[bool, ivy.Container] = False,
        map_sequences: Union[bool, ivy.Container] = False,
        out: Optional[ivy.Container] = None,
    ) -> ivy.Container:
        """
        ivy.Container static method variant of ivy.partial_fold.

        This method simply wraps the function, and so the docstring for
        ivy.partial_fold also applies to this method with minimal
        changes.

        Parameters
        ----------
        x
            a partially unfolded tensor
        mode
            indexing starts at 0, therefore mode is in range(0, tensor.ndim)
        shape
            the shape of the original full tensor (including skipped dimensions)
        skip_begin
            number of dimensions left untouched at the beginning
        out
            optional output container, for writing the result to. It must have a shape
            that the inputs broadcast to.

        Returns
        -------
        ret
            partially re-folded tensor
        """
        return ContainerBase.cont_multi_map_in_function(
            "partial_fold",
            x,
            mode,
            shape,
            skip_begin,
            key_chains=key_chains,
            to_apply=to_apply,
            prune_unapplied=prune_unapplied,
            map_sequences=map_sequences,
            out=out,
        )

    def partial_fold(
        self: Union[ivy.Array, ivy.NativeArray],
        /,
        mode: Union[int, ivy.Container],
        shape: Union[ivy.Shape, ivy.NativeShape, Sequence[int], ivy.Container],
        skip_begin: Optional[Union[int, ivy.Container]] = 1,
        *,
        key_chains: Optional[Union[List[str], Dict[str, str], ivy.Container]] = None,
        to_apply: Union[bool, ivy.Container] = True,
        prune_unapplied: Union[bool, ivy.Container] = False,
        map_sequences: Union[bool, ivy.Container] = False,
        out: Optional[ivy.Container] = None,
    ) -> ivy.Container:
        """
        ivy.Container instance method variant of ivy.partial_fold.

        This method simply wraps the function, and so the docstring for
        ivy.partial_fold also applies to this method with minimal
        changes.

        Parameters
        ----------
        self
            a partially unfolded tensor
        mode
            indexing starts at 0, therefore mode is in range(0, tensor.ndim)
        shape
            the shape of the original full tensor (including skipped dimensions)
        skip_begin
            number of dimensions left untouched at the beginning
        out
            optional output container, for writing the result to. It must have a shape
            that the inputs broadcast to.

        Returns
        -------
        ret
            partially re-folded tensor
        """
        return self.static_partial_fold(self, mode, shape, skip_begin, out=out)

    @staticmethod
    def static_partial_tensor_to_vec(
        x: Union[ivy.Array, ivy.NativeArray, ivy.Container],
        /,
        skip_begin: Optional[Union[int, ivy.Container]] = 1,
        skip_end: Optional[Union[int, ivy.Container]] = 0,
        *,
        key_chains: Optional[Union[List[str], Dict[str, str], ivy.Container]] = None,
        to_apply: Union[bool, ivy.Container] = True,
        prune_unapplied: Union[bool, ivy.Container] = False,
        map_sequences: Union[bool, ivy.Container] = False,
        out: Optional[ivy.Container] = None,
    ) -> ivy.Container:
        """
        ivy.Container static method variant of ivy.partial_tensor_to_vec.

        This method simply wraps the function, and so the docstring for
        ivy.partial_tensor_to_vec also applies to this method with minimal
        changes.

        Parameters
        ----------
        x
            tensor to partially vectorise
        skip_begin
            number of dimensions to leave untouched at the beginning
        skip_end
            number of dimensions to leave untouched at the end
        out
            optional output container, for writing the result to. It must have a shape
            that the inputs broadcast to.

        Returns
        -------
        ret
            partially vectorised tensor with the
            `skip_begin` first and `skip_end` last dimensions untouched
        """
        return ContainerBase.cont_multi_map_in_function(
            "partial_tensor_to_vec",
            x,
            skip_begin,
            skip_end,
            key_chains=key_chains,
            to_apply=to_apply,
            prune_unapplied=prune_unapplied,
            map_sequences=map_sequences,
            out=out,
        )

    def partial_tensor_to_vec(
        self: Union[ivy.Array, ivy.NativeArray, ivy.Container],
        /,
        skip_begin: Optional[Union[int, ivy.Container]] = 1,
        skip_end: Optional[Union[int, ivy.Container]] = 0,
        *,
        key_chains: Optional[Union[List[str], Dict[str, str], ivy.Container]] = None,
        to_apply: Union[bool, ivy.Container] = True,
        prune_unapplied: Union[bool, ivy.Container] = False,
        map_sequences: Union[bool, ivy.Container] = False,
        out: Optional[ivy.Container] = None,
    ) -> ivy.Container:
        """
        ivy.Container instance method variant of ivy.partial_tensor_to_vec.

        This method simply wraps the function, and so the docstring for
        ivy.partial_tensor_to_vec also applies to this method with minimal
        changes.

        Parameters
        ----------
        self
            tensor to partially vectorise
        skip_begin
            number of dimensions to leave untouched at the beginning
        skip_end
            number of dimensions to leave untouched at the end
        out
            optional output container, for writing the result to. It must have a shape
            that the inputs broadcast to.

        Returns
        -------
        ret
            partially re-folded tensor
        """
        return self.static_partial_tensor_to_vec(self, skip_begin, skip_end, out=out)

    @staticmethod
    def static_partial_vec_to_tensor(
        x: Union[ivy.Array, ivy.NativeArray, ivy.Container],
        /,
        shape: Union[ivy.Shape, ivy.NativeShape, Sequence[int], ivy.Container],
        skip_begin: Optional[Union[int, ivy.Container]] = 1,
        *,
        key_chains: Optional[Union[List[str], Dict[str, str], ivy.Container]] = None,
        to_apply: Union[bool, ivy.Container] = True,
        prune_unapplied: Union[bool, ivy.Container] = False,
        map_sequences: Union[bool, ivy.Container] = False,
        out: Optional[ivy.Container] = None,
    ) -> ivy.Container:
        """
        ivy.Container static method variant of ivy.partial_vec_to_tensor.

        This method simply wraps the function, and so the docstring for
        ivy.partial_vec_to_tensor also applies to this method with minimal
        changes.

        Parameters
        ----------
        x
            a partially vectorised tensor
        shape
            the shape of the original full tensor (including skipped dimensions)
        skip_begin
            number of dimensions to leave untouched at the beginning
        out
            optional output container, for writing the result to. It must have a shape
            that the inputs broadcast to.

        Returns
        -------
            full tensor
        """
        return ContainerBase.cont_multi_map_in_function(
            "partial_vec_to_tensor",
            x,
            shape,
            skip_begin,
            key_chains=key_chains,
            to_apply=to_apply,
            prune_unapplied=prune_unapplied,
            map_sequences=map_sequences,
            out=out,
        )

    def partial_vec_to_tensor(
        self: Union[ivy.Array, ivy.NativeArray, ivy.Container],
        /,
        shape: Union[ivy.Shape, ivy.NativeShape, Sequence[int], ivy.Container],
        skip_begin: Optional[Union[int, ivy.Container]] = 1,
        *,
        key_chains: Optional[Union[List[str], Dict[str, str], ivy.Container]] = None,
        to_apply: Union[bool, ivy.Container] = True,
        prune_unapplied: Union[bool, ivy.Container] = False,
        map_sequences: Union[bool, ivy.Container] = False,
        out: Optional[ivy.Container] = None,
    ) -> ivy.Container:
        """
        ivy.Container instance method variant of ivy.partial_vec_to_tensor.

        This method simply wraps the function, and so the docstring for
        ivy.partial_vec_to_tensor also applies to this method with minimal
        changes.

        Parameters
        ----------
        self
            partially vectorized tensor
        shape
            the shape of the original full tensor (including skipped dimensions)
        skip_begin
            number of dimensions to leave untouched at the beginning
        out
            optional output container, for writing the result to. It must have a shape
            that the inputs broadcast to.

        Returns
        -------
        ret
            full tensor
        """
        return self.static_partial_vec_to_tensor(self, shape, skip_begin, out=out)

    @staticmethod
    def static_matricize(
        x: Union[ivy.Array, ivy.NativeArray, ivy.Container],
        /,
        row_modes: Union[Sequence[int], ivy.Container],
        column_modes: Optional[Union[Sequence[int], ivy.Container]] = None,
        *,
        key_chains: Optional[Union[List[str], Dict[str, str], ivy.Container]] = None,
        to_apply: Union[bool, ivy.Container] = True,
        prune_unapplied: Union[bool, ivy.Container] = False,
        map_sequences: Union[bool, ivy.Container] = False,
        out: Optional[ivy.Container] = None,
    ) -> ivy.Container:
        """
        ivy.Container static method variant of ivy.matricize.

        This method simply wraps the function, and so the docstring for
        ivy.matricize also applies to this method with minimal
        changes.

        Parameters
        ----------
        x
            the input tensor
        row_modes
            modes to use as row of the matrix (in the desired order)
        column_modes
            modes to use as column of the matrix, in the desired order
            if None, the modes not in `row_modes` will be used in ascending order
        out
            optional output array, for writing the result to.

        ret
        -------
            ivy.Container
        """
        return ContainerBase.cont_multi_map_in_function(
            "matricize",
            x,
            row_modes,
            column_modes,
            key_chains=key_chains,
            to_apply=to_apply,
            prune_unapplied=prune_unapplied,
            map_sequences=map_sequences,
            out=out,
        )

    def matricize(
        self: Union[ivy.Array, ivy.NativeArray, ivy.Container],
        /,
        row_modes: Union[Sequence[int], ivy.Container],
        column_modes: Optional[Union[Sequence[int], ivy.Container]] = None,
        *,
        key_chains: Optional[Union[List[str], Dict[str, str], ivy.Container]] = None,
        to_apply: Union[bool, ivy.Container] = True,
        prune_unapplied: Union[bool, ivy.Container] = False,
        map_sequences: Union[bool, ivy.Container] = False,
        out: Optional[ivy.Container] = None,
    ) -> ivy.Container:
        """
        ivy.Container instance method variant of ivy.matricize.

        This method simply wraps the function, and so the docstring for
        ivy.matricize also applies to this method with minimal
        changes.

        Parameters
        ----------
        self
            the input tensor
        row_modes
            modes to use as row of the matrix (in the desired order)
        column_modes
            modes to use as column of the matrix, in the desired order
            if None, the modes not in `row_modes` will be used in ascending order
        out
            optional output array, for writing the result to.
        ret
        -------
            ivy.Container
        """
        return self.static_matricize(self, row_modes, column_modes, out=out)

    @staticmethod
    def static_soft_thresholding(
        x: Union[ivy.Array, ivy.NativeArray, ivy.Container],
        /,
        threshold: Union[float, ivy.Array, ivy.NativeArray, ivy.Container],
        *,
        key_chains: Optional[Union[List[str], Dict[str, str], ivy.Container]] = None,
        to_apply: Union[bool, ivy.Container] = True,
        prune_unapplied: Union[bool, ivy.Container] = False,
        map_sequences: Union[bool, ivy.Container] = False,
        out: Optional[ivy.Container] = None,
    ) -> ivy.Container:
        """
        ivy.Container static method variant of ivy.soft_thresholding.

        This method simply wraps the function, and so the docstring for
        ivy.soft_thresholding also applies to this method with minimal
        changes.

        Parameters
        ----------
        x
            the input tensor
        threshold
            float or array with shape tensor.shape
            * If float the threshold is applied to the whole tensor
            * If array, one threshold is applied per elements, 0 values are ignored
        out
            optional output array, for writing the result to.

        Returns
        -------
        ivy.Container
            thresholded tensor on which the operator has been applied
        """
        return ContainerBase.cont_multi_map_in_function(
            "soft_thresholding",
            x,
            threshold,
            key_chains=key_chains,
            to_apply=to_apply,
            prune_unapplied=prune_unapplied,
            map_sequences=map_sequences,
            out=out,
        )

    def soft_thresholding(
        self: Union[ivy.Array, ivy.NativeArray, ivy.Container],
        /,
        threshold: Union[float, ivy.Array, ivy.NativeArray, ivy.Container],
        *,
        key_chains: Optional[Union[List[str], Dict[str, str], ivy.Container]] = None,
        to_apply: Union[bool, ivy.Container] = True,
        prune_unapplied: Union[bool, ivy.Container] = False,
        map_sequences: Union[bool, ivy.Container] = False,
        out: Optional[ivy.Container] = None,
    ) -> ivy.Container:
        """
        ivy.Container instance method variant of ivy.soft_thresholding.

        This method simply wraps the function, and so the docstring for
        ivy.soft_thresholding also applies to this method with minimal
        changes.

        Parameters
        ----------
        x
            the input tensor
        threshold
            float or array with shape tensor.shape
            * If float the threshold is applied to the whole tensor
            * If array, one threshold is applied per elements, 0 values are ignored
        out
            optional output array, for writing the result to.

        Returns
        -------
        ivy.Container
            thresholded tensor on which the operator has been applied
        """
        return self.static_soft_thresholding(self, threshold, out=out)

    @staticmethod
<<<<<<< HEAD
    def _static_put_along_axis(
        arr: Union[ivy.Array, ivy.NativeArray, ivy.Container],
        indices: Union[ivy.Array, ivy.NativeArray, ivy.Container],
        values: Union[ivy.Array, ivy.NativeArray, ivy.Container],
        axis: Union[int, ivy.Container],
        /,
        *,
        mode: Optional[Union[str, ivy.Container]] = "assign",
        key_chains: Optional[Union[List[str], Dict[str, str], ivy.Container]] = None,
        to_apply: bool = True,
        prune_unapplied: bool = False,
        map_sequences: bool = False,
        out: Optional[ivy.Container] = None,
    ) -> ivy.Container:
        """
        ivy.Container static method variant of ivy.put_along_axis.

        This method simply wraps the function, and so the docstring for
        ivy.put_along_axis also applies to this method with minimal
        changes.
        """
        return ContainerBase.cont_multi_map_in_function(
            "put_along_axis",
            arr,
            indices,
            values,
            axis,
            mode=mode,
=======
    def static_column_stack(
        xs: Sequence[Union[ivy.Array, ivy.NativeArray, ivy.Container]],
        /,
        *,
        key_chains: Optional[Union[List[str], Dict[str, str], ivy.Container]] = None,
        to_apply: Union[bool, ivy.Container] = True,
        prune_unapplied: Union[bool, ivy.Container] = False,
        map_sequences: Union[bool, ivy.Container] = False,
        out: Optional[ivy.Container] = None,
    ) -> ivy.Container:
        """
        ivy.Container static method variant of ivy.column_stack.

        This method simply wraps the function, and so the docstring for
        ivy.column_stack also applies to this method with minimal
        changes.

        Parameters
        ----------
        xs
            Container with leaves to stack.

        key_chains
            The key-chains to apply or not apply the method to. Default is ``None``.
        to_apply
            If True, the method will be applied to key_chains, otherwise key_chains
            will be skipped. Default is ``True``.
        prune_unapplied
            Whether to prune key_chains for which the function was not applied.
            Default is ``False``.
        map_sequences
            Whether to also map method to sequences (lists, tuples).
            Default is ``False``.
        out
            Optional output array, for writing the result to.

        Returns
        -------
        ret
            An output container with the results.
        """
        return ContainerBase.cont_multi_map_in_function(
            "column_stack",
            xs,
>>>>>>> 8f017919
            key_chains=key_chains,
            to_apply=to_apply,
            prune_unapplied=prune_unapplied,
            map_sequences=map_sequences,
            out=out,
        )

<<<<<<< HEAD
    def put_along_axis(
        self: ivy.Container,
        indices: Union[ivy.Array, ivy.NativeArray, ivy.Container],
        values: Union[ivy.Array, ivy.NativeArray, ivy.Container],
        axis: Union[int, ivy.Container],
        /,
        *,
        mode: Optional[Union[str, ivy.Container]] = "assign",
        key_chains: Optional[Union[List[str], Dict[str, str], ivy.Container]] = None,
        to_apply: bool = True,
        prune_unapplied: bool = False,
        map_sequences: bool = False,
        out: Optional[ivy.Container] = None,
    ) -> ivy.Container:
        """
        ivy.Container instance method variant of ivy.put_along_axis.

        This method simply wraps the function, and so the docstring for
        ivy.put_along_axis also applies to this method with minimal
        changes.
        """
        return self._static_put_along_axis(
            self,
            indices,
            values,
            axis,
            mode=mode,
=======
    def column_stack(
        self: ivy.Container,
        /,
        xs: Sequence[Union[ivy.Array, ivy.NativeArray, ivy.Container]],
        *,
        key_chains: Optional[Union[List[str], Dict[str, str], ivy.Container]] = None,
        to_apply: Union[bool, ivy.Container] = True,
        prune_unapplied: Union[bool, ivy.Container] = False,
        map_sequences: Union[bool, ivy.Container] = False,
        out: Optional[ivy.Container] = None,
    ) -> ivy.Container:
        """
        ivy.Container instance method variant of ivy.column_stack.

        This method simply wraps the function, and so the docstring for
        ivy.column_stack also applies to this method with minimal
        changes.

        Parameters
        ----------
        self
            Container with leaves to stack with leaves of other arrays/containers.
        xs
            Container with other leaves to join.

        key_chains
            The key-chains to apply or not apply the method to. Default is ``None``.
        to_apply
            If True, the method will be applied to key_chains, otherwise key_chains
            will be skipped. Default is ``True``.
        prune_unapplied
            Whether to prune key_chains for which the function was not applied.
            Default is ``False``.
        map_sequences
            Whether to also map method to sequences (lists, tuples).
            Default is ``False``.
        out
            Optional output array, for writing the result to.

        Returns
        -------
        ret
            An output container with the results.
        """
        new_xs = xs.cont_copy() if ivy.is_ivy_container(xs) else list(xs).copy()
        new_xs.insert(0, self.cont_copy())
        return self.static_column_stack(
            new_xs,
>>>>>>> 8f017919
            key_chains=key_chains,
            to_apply=to_apply,
            prune_unapplied=prune_unapplied,
            map_sequences=map_sequences,
            out=out,
        )<|MERGE_RESOLUTION|>--- conflicted
+++ resolved
@@ -3680,36 +3680,6 @@
         return self.static_soft_thresholding(self, threshold, out=out)
 
     @staticmethod
-<<<<<<< HEAD
-    def _static_put_along_axis(
-        arr: Union[ivy.Array, ivy.NativeArray, ivy.Container],
-        indices: Union[ivy.Array, ivy.NativeArray, ivy.Container],
-        values: Union[ivy.Array, ivy.NativeArray, ivy.Container],
-        axis: Union[int, ivy.Container],
-        /,
-        *,
-        mode: Optional[Union[str, ivy.Container]] = "assign",
-        key_chains: Optional[Union[List[str], Dict[str, str], ivy.Container]] = None,
-        to_apply: bool = True,
-        prune_unapplied: bool = False,
-        map_sequences: bool = False,
-        out: Optional[ivy.Container] = None,
-    ) -> ivy.Container:
-        """
-        ivy.Container static method variant of ivy.put_along_axis.
-
-        This method simply wraps the function, and so the docstring for
-        ivy.put_along_axis also applies to this method with minimal
-        changes.
-        """
-        return ContainerBase.cont_multi_map_in_function(
-            "put_along_axis",
-            arr,
-            indices,
-            values,
-            axis,
-            mode=mode,
-=======
     def static_column_stack(
         xs: Sequence[Union[ivy.Array, ivy.NativeArray, ivy.Container]],
         /,
@@ -3754,7 +3724,6 @@
         return ContainerBase.cont_multi_map_in_function(
             "column_stack",
             xs,
->>>>>>> 8f017919
             key_chains=key_chains,
             to_apply=to_apply,
             prune_unapplied=prune_unapplied,
@@ -3762,35 +3731,6 @@
             out=out,
         )
 
-<<<<<<< HEAD
-    def put_along_axis(
-        self: ivy.Container,
-        indices: Union[ivy.Array, ivy.NativeArray, ivy.Container],
-        values: Union[ivy.Array, ivy.NativeArray, ivy.Container],
-        axis: Union[int, ivy.Container],
-        /,
-        *,
-        mode: Optional[Union[str, ivy.Container]] = "assign",
-        key_chains: Optional[Union[List[str], Dict[str, str], ivy.Container]] = None,
-        to_apply: bool = True,
-        prune_unapplied: bool = False,
-        map_sequences: bool = False,
-        out: Optional[ivy.Container] = None,
-    ) -> ivy.Container:
-        """
-        ivy.Container instance method variant of ivy.put_along_axis.
-
-        This method simply wraps the function, and so the docstring for
-        ivy.put_along_axis also applies to this method with minimal
-        changes.
-        """
-        return self._static_put_along_axis(
-            self,
-            indices,
-            values,
-            axis,
-            mode=mode,
-=======
     def column_stack(
         self: ivy.Container,
         /,
@@ -3839,7 +3779,76 @@
         new_xs.insert(0, self.cont_copy())
         return self.static_column_stack(
             new_xs,
->>>>>>> 8f017919
+            key_chains=key_chains,
+            to_apply=to_apply,
+            prune_unapplied=prune_unapplied,
+            map_sequences=map_sequences,
+            out=out,
+        )
+
+    @staticmethod
+    def _static_put_along_axis(
+        arr: Union[ivy.Array, ivy.NativeArray, ivy.Container],
+        indices: Union[ivy.Array, ivy.NativeArray, ivy.Container],
+        values: Union[ivy.Array, ivy.NativeArray, ivy.Container],
+        axis: Union[int, ivy.Container],
+        /,
+        *,
+        mode: Optional[Union[str, ivy.Container]] = "assign",
+        key_chains: Optional[Union[List[str], Dict[str, str], ivy.Container]] = None,
+        to_apply: bool = True,
+        prune_unapplied: bool = False,
+        map_sequences: bool = False,
+        out: Optional[ivy.Container] = None,
+    ) -> ivy.Container:
+        """
+        ivy.Container static method variant of ivy.put_along_axis.
+
+        This method simply wraps the function, and so the docstring for
+        ivy.put_along_axis also applies to this method with minimal
+        changes.
+        """
+        return ContainerBase.cont_multi_map_in_function(
+            "put_along_axis",
+            arr,
+            indices,
+            values,
+            axis,
+            mode=mode,
+            key_chains=key_chains,
+            to_apply=to_apply,
+            prune_unapplied=prune_unapplied,
+            map_sequences=map_sequences,
+            out=out,
+        )
+
+    def put_along_axis(
+        self: ivy.Container,
+        indices: Union[ivy.Array, ivy.NativeArray, ivy.Container],
+        values: Union[ivy.Array, ivy.NativeArray, ivy.Container],
+        axis: Union[int, ivy.Container],
+        /,
+        *,
+        mode: Optional[Union[str, ivy.Container]] = "assign",
+        key_chains: Optional[Union[List[str], Dict[str, str], ivy.Container]] = None,
+        to_apply: bool = True,
+        prune_unapplied: bool = False,
+        map_sequences: bool = False,
+        out: Optional[ivy.Container] = None,
+    ) -> ivy.Container:
+        """
+        ivy.Container instance method variant of ivy.put_along_axis.
+
+        This method simply wraps the function, and so the docstring for
+        ivy.put_along_axis also applies to this method with minimal
+        changes.
+        """
+        return self._static_put_along_axis(
+            self,
+            indices,
+            values,
+            axis,
+            mode=mode,
             key_chains=key_chains,
             to_apply=to_apply,
             prune_unapplied=prune_unapplied,
