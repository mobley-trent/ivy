--- conflicted
+++ resolved
@@ -135,10 +135,6 @@
 
 @with_supported_dtypes({"2.4.2 and below": ("float32", "float64")}, "paddle")
 @to_ivy_arrays_and_back
-<<<<<<< HEAD
-def mish(x, name=None):
-    return ivy.mish(x)
-=======
 def rrelu(
     x,
     /,
@@ -195,4 +191,9 @@
     ret = ivy.relu(x)
     ivy.inplace_update(x, ret)
     return x
->>>>>>> 43aebecf
+
+
+@with_supported_dtypes({"2.4.2 and below": ("float32", "float64")}, "paddle")
+@to_ivy_arrays_and_back
+def mish(x, name=None):
+    return ivy.mish(x)