--- conflicted
+++ resolved
@@ -117,13 +117,14 @@
 
 
 @with_supported_dtypes(
-<<<<<<< HEAD
     {"2.5.0 and below": ("float32", "float64")},
     "paddle",
 )
 def put_along_axis(arr, indices, values, axis, /, *, reduce="assign"):
     return ivy.put_along_axis(arr, indices, values, axis, mode=reduce)
-=======
+
+
+@with_supported_dtypes(
     {
         "2.5.0 and below": (
             "float32",
@@ -138,5 +139,4 @@
 )
 @to_ivy_arrays_and_back
 def roll(x, shifts, axis=None, name=None):
-    return ivy.roll(x, shifts, axis=axis)
->>>>>>> 951f116c
+    return ivy.roll(x, shifts, axis=axis)