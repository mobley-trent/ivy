--- conflicted
+++ resolved
@@ -1036,13 +1036,7 @@
     @with_unsupported_dtypes({"1.11.0 and below": ("float16",)}, "torch")
     def log10(self):
         return torch_frontend.log10(self._ivy_array)
-<<<<<<< HEAD
-    
-    @with_unsupported_dtypes({"1.11.0 and below": ("float16", "bfloat16")}, "torch")
-    def logdet(self):
-        return torch_frontend.log(torch_frontend.det(self))
-=======
-
+   
     @with_unsupported_dtypes({"1.11.0 and below": ("float16", "bfloat16")}, "torch")
     def prod(self, dim=None, keepdim=False, *, dtype=None):
         return torch_frontend.prod(self, dim=dim, keepdim=keepdim, dtype=dtype)
@@ -1053,4 +1047,7 @@
     def div_(self, other, *, rounding_mode=None):
         self.ivy_array = self.div(other, rounding_mode=rounding_mode).ivy_array
         return self
->>>>>>> 75c39c66
+        
+    @with_unsupported_dtypes({"1.11.0 and below": ("float16", "bfloat16")}, "torch")
+    def logdet(self):
+        return torch_frontend.log(torch_frontend.det(self))