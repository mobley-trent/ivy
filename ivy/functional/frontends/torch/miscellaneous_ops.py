--- conflicted
+++ resolved
@@ -1,52 +1,50 @@
-import ivy
-
-
-def flip(input, dims):
-    return ivy.flip(input, axis=dims)
-
-
-def fliplr(input):
-    ivy.assertions.check_greater(
-        len(input.shape),
-        2,
-        allow_equal=True,
-        message="requires tensor to be at least 2D",
-    )
-    return ivy.flip(input, axis=(-1,))
-
-
-def roll(input, shifts, dims=None):
-    return ivy.roll(input, shifts, axis=dims)
-
-
-def cumsum(input, dim, *, dtype=None, out=None):
-    return ivy.cumsum(input, axis=dim, dtype=dtype, out=out)
-
-
-<<<<<<< HEAD
-def trace(input):
-    if "int" in input.dtype:
-        input = input.astype("int64")
-    target_type = "int64" if "int" in input.dtype else input.dtype
-    return ivy.astype(ivy.trace(input), target_type)
-
-
-trace.unsupported_dtypes = ("float16",)
-
-=======
-def tril_indices(row, col, offset=0, *, dtype="int64", device="cpu", layout=None):
-    sample_matrix = ivy.tril(ivy.ones((row, col), device=device), k=offset)
-    return ivy.stack(ivy.nonzero(sample_matrix)).astype(dtype)
-  
->>>>>>> 6344d9bd
-
-def cumprod(input, dim, *, dtype=None, out=None):
-    return ivy.cumprod(input, axis=dim, dtype=dtype, out=out)
-
-
-def diagonal(input, offset=0, dim1=0, dim2=1):
-    return ivy.diagonal(input, offset=offset, axis1=dim1, axis2=dim2)
-
-
-def triu(input, diagonal=0, *, out=None):
-    return ivy.triu(input, k=diagonal, out=out)
+import ivy
+
+
+def flip(input, dims):
+    return ivy.flip(input, axis=dims)
+
+
+def fliplr(input):
+    ivy.assertions.check_greater(
+        len(input.shape),
+        2,
+        allow_equal=True,
+        message="requires tensor to be at least 2D",
+    )
+    return ivy.flip(input, axis=(-1,))
+
+
+def roll(input, shifts, dims=None):
+    return ivy.roll(input, shifts, axis=dims)
+
+
+def cumsum(input, dim, *, dtype=None, out=None):
+    return ivy.cumsum(input, axis=dim, dtype=dtype, out=out)
+
+
+def trace(input):
+    if "int" in input.dtype:
+        input = input.astype("int64")
+    target_type = "int64" if "int" in input.dtype else input.dtype
+    return ivy.astype(ivy.trace(input), target_type)
+
+
+trace.unsupported_dtypes = ("float16",)
+
+
+def tril_indices(row, col, offset=0, *, dtype="int64", device="cpu", layout=None):
+    sample_matrix = ivy.tril(ivy.ones((row, col), device=device), k=offset)
+    return ivy.stack(ivy.nonzero(sample_matrix)).astype(dtype)
+
+
+def cumprod(input, dim, *, dtype=None, out=None):
+    return ivy.cumprod(input, axis=dim, dtype=dtype, out=out)
+
+
+def diagonal(input, offset=0, dim1=0, dim2=1):
+    return ivy.diagonal(input, offset=offset, axis1=dim1, axis2=dim2)
+
+
+def triu(input, diagonal=0, *, out=None):
+    return ivy.triu(input, k=diagonal, out=out)