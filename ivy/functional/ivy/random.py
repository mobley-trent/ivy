--- conflicted
+++ resolved
@@ -41,17 +41,7 @@
     -------
     ret
         Drawn samples from the parameterized uniform distribution.
-<<<<<<< HEAD
             
-=======
-
-    Examples
-    --------
-    >>> y = ivy.random_uniform(0.0, 2.0)
-    >>> print(y)
-    ivy.array(1.89150229)
-
->>>>>>> 13af5078
     """
     return _cur_framework().random_uniform(low, high, shape, device)
 
