--- conflicted
+++ resolved
@@ -1613,9 +1613,7 @@
     ret
         Output Array
     """
-<<<<<<< HEAD
     return ivy.current_backend(x).expand(x, shape, out=out)
-
 
 @handle_out_argument
 @handle_nestable
@@ -1667,11 +1665,35 @@
     ivy.array([[3, 7, 5],
                [6, 4, 1]])
     """
+    if out is None:
+        out = ivy.zeros_like(arr)
+
     indices = ivy.expand_dims(indices, axis)
     values = ivy.expand_dims(values, axis)
-    ivy.put_along_axis(arr, indices, values, axis, mode=mode, out=out)
-=======
-    return ivy.current_backend(x).expand(x, shape, out=out, copy=copy)
+
+    stacked = ivy.concat((arr, values), axis=axis)
+
+    sorted_indices = ivy.argsort(indices, axis=axis)
+    sorted_stacked = ivy.take_along_axis(stacked, sorted_indices, axis=axis)
+
+    arr = ivy.where(
+        ivy.expand_dims(sorted_indices < arr.shape[axis], axis=axis),
+        sorted_stacked,
+        arr
+    )
+
+    if mode == 'clip':
+        indices = ivy.clip(indices, 0, arr.shape[axis] - 1)
+    elif mode == 'wrap':
+        indices = ivy.mod(indices, arr.shape[axis])
+
+    arr = ivy.where(
+        ivy.expand_dims(sorted_indices < arr.shape[axis], axis=axis),
+        arr,
+        values
+    )
+
+    ivy.assign(out, arr)
 
 
 @inputs_to_ivy_arrays
@@ -1728,5 +1750,4 @@
     return ivy.reshape(
         ivy.frombuffer(buffer, dtype=x.dtype, count=size),
         shape,
-    )
->>>>>>> d6d64963
+    )