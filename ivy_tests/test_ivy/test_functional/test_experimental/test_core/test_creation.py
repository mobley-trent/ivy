from hypothesis import strategies as st
import numpy as np

# local
import ivy
import ivy_tests.test_ivy.helpers as helpers
from ivy_tests.test_ivy.helpers import handle_test


# --- Helpers --- #
# --------------- #


@st.composite
def _random_cp_data(draw):
    shape = draw(
        st.lists(helpers.ints(min_value=1, max_value=5), min_size=2, max_size=4)
    )
    rank = draw(helpers.ints(min_value=1, max_value=10))
    dtype = draw(helpers.get_dtypes("float", full=False))
    full = draw(st.booleans())
    orthogonal = draw(st.booleans())
    if (rank > min(shape)) and orthogonal:
        rank = min(shape)
    seed = draw(st.one_of((st.just(None), helpers.ints(min_value=0, max_value=2000))))
    normalise_factors = draw(st.booleans())
    return shape, rank, dtype[0], full, orthogonal, seed, normalise_factors


@st.composite
def _random_tt_data(draw):
    shape = draw(
        st.lists(helpers.ints(min_value=1, max_value=5), min_size=2, max_size=4)
    )
    rank = len(shape)
    dtype = draw(
        helpers.get_dtypes("float", full=False).filter(
            lambda x: x not in ["bfloat16", "float16"]
        )
    )
<<<<<<< HEAD
    dtype = draw(helpers.get_dtypes("float", full=False))
=======
>>>>>>> 919a3e9f
    full = draw(st.booleans())
    seed = draw(st.one_of((st.just(None), helpers.ints(min_value=0, max_value=2000))))
    return shape, rank, dtype[0], full, seed


@st.composite
def _random_tucker_data(draw):
    shape = draw(
        st.lists(helpers.ints(min_value=1, max_value=5), min_size=2, max_size=4)
    )
    rank = []
    for dim in shape:
        rank.append(draw(helpers.ints(min_value=1, max_value=dim)))
    dtype = draw(helpers.get_dtypes("float", full=False))
    full = draw(st.booleans())
    orthogonal = draw(st.booleans())
    seed = draw(st.one_of((st.just(None), helpers.ints(min_value=0, max_value=2000))))
    non_negative = draw(st.booleans())
    return shape, rank, dtype[0], full, orthogonal, seed, non_negative


@st.composite
def valid_unsorted_segment_min_inputs(draw):
    while True:
        dtype = draw(st.sampled_from([ivy.int32, ivy.int64, ivy.float32, ivy.float64]))
        segment_ids_dim = draw(st.integers(min_value=3, max_value=10))
        num_segments = draw(st.integers(min_value=2, max_value=segment_ids_dim))

        data_dim = draw(
            helpers.get_shape(
                min_dim_size=segment_ids_dim,
                max_dim_size=segment_ids_dim,
                min_num_dims=1,
                max_num_dims=4,
            )
        )
        data_dim = (segment_ids_dim,) + data_dim[1:]

        data = draw(
            helpers.array_values(
                dtype=dtype,
                shape=data_dim,
                min_value=1,
                max_value=10,
            )
        )

        segment_ids = draw(
            helpers.array_values(
                dtype=ivy.int32,
                shape=(segment_ids_dim,),
                min_value=0,
                max_value=num_segments + 1,
            )
        )
        if data.shape[0] == segment_ids.shape[0]:
            if np.max(segment_ids) < num_segments:
                return (dtype, ivy.int32), data, num_segments, segment_ids


# --- Main --- #
# ------------ #


# eye_like
@handle_test(
    fn_tree="functional.ivy.experimental.eye_like",
    dtype_and_x=helpers.dtype_and_values(
        available_dtypes=helpers.get_dtypes("valid"),
        min_num_dims=1,
        max_num_dims=1,
        min_dim_size=1,
        max_dim_size=5,
    ),
    k=helpers.ints(min_value=-10, max_value=10),
    test_gradients=st.just(False),
    number_positional_args=st.just(1),
)
def test_eye_like(*, dtype_and_x, k, test_flags, backend_fw, fn_name, on_device):
    dtype, x = dtype_and_x
    helpers.test_function(
        input_dtypes=dtype,
        test_flags=test_flags,
        on_device=on_device,
        backend_to_test=backend_fw,
        fn_name=fn_name,
        x=x[0],
        k=k,
        dtype=dtype[0],
        device=on_device,
    )


# hamming_window
@handle_test(
    fn_tree="functional.ivy.experimental.hamming_window",
    dtype_and_x=helpers.dtype_and_values(
        available_dtypes=helpers.get_dtypes("integer"),
        max_num_dims=0,
        min_value=1,
        max_value=10,
    ),
    periodic=st.booleans(),
    dtype_and_f=helpers.dtype_and_values(
        available_dtypes=helpers.get_dtypes("float"),
        max_num_dims=0,
        num_arrays=2,
        min_value=0,
        max_value=5,
    ),
    dtype=helpers.get_dtypes("float", full=False),
    test_gradients=st.just(False),
    test_instance_method=st.just(False),
)
def test_hamming_window(
    *,
    dtype_and_x,
    periodic,
    dtype_and_f,
    dtype,
    test_flags,
    backend_fw,
    fn_name,
    on_device,
):
    input_dtype1, x = dtype_and_x
    input_dtype2, f = dtype_and_f
    helpers.test_function(
        input_dtypes=input_dtype1 + input_dtype2,
        test_flags=test_flags,
        backend_to_test=backend_fw,
        atol_=2e-06,
        fn_name=fn_name,
        on_device=on_device,
        window_length=int(x[0]),
        periodic=periodic,
        alpha=float(f[0]),
        beta=float(f[1]),
        dtype=dtype[0],
    )


# TODO: fix return precision problem when dtype=bfloat16
# hann_window
@handle_test(
    fn_tree="functional.ivy.experimental.hann_window",
    dtype_and_x=helpers.dtype_and_values(
        available_dtypes=helpers.get_dtypes("integer"),
        max_num_dims=0,
        min_value=1,
        max_value=10,
    ),
    periodic=st.booleans(),
    dtype=helpers.get_dtypes("float", full=False),
    test_gradients=st.just(False),
    test_instance_method=st.just(False),
)
def test_hann_window(
    *, dtype_and_x, periodic, dtype, test_flags, backend_fw, fn_name, on_device
):
    input_dtype, x = dtype_and_x
    helpers.test_function(
        input_dtypes=input_dtype,
        test_flags=test_flags,
        backend_to_test=backend_fw,
        atol_=0.015,
        fn_name=fn_name,
        on_device=on_device,
        size=int(x[0]),
        periodic=periodic,
        dtype=dtype[0],
    )


# indices
@handle_test(
    fn_tree="functional.ivy.experimental.indices",
    ground_truth_backend="numpy",
    shape=helpers.get_shape(
        allow_none=False,
        min_num_dims=1,
        max_num_dims=5,
        min_dim_size=1,
        max_dim_size=10,
    ),
    dtypes=helpers.get_dtypes(
        "numeric",
        full=False,
    ),
    sparse=st.booleans(),
    container_flags=st.just([False]),
    test_instance_method=st.just(False),
    test_with_out=st.just(False),
    test_gradients=st.just(False),
)
def test_indices(*, shape, dtypes, sparse, test_flags, backend_fw, fn_name, on_device):
    helpers.test_function(
        input_dtypes=[],
        test_flags=test_flags,
        on_device=on_device,
        backend_to_test=backend_fw,
        fn_name=fn_name,
        dimensions=shape,
        dtype=dtypes[0],
        sparse=sparse,
    )


# kaiser_bessel_derived_window
@handle_test(
    fn_tree="functional.ivy.experimental.kaiser_bessel_derived_window",
    dtype_and_x=helpers.dtype_and_values(
        available_dtypes=helpers.get_dtypes("integer"),
        max_num_dims=0,
        min_value=1,
        max_value=10,
    ),
    beta=st.floats(min_value=1, max_value=5),
    dtype=helpers.get_dtypes("float", full=False),
    test_gradients=st.just(False),
    test_instance_method=st.just(False),
)
def test_kaiser_bessel_derived_window(
    *, dtype_and_x, beta, dtype, test_flags, backend_fw, fn_name, on_device
):
    input_dtype, x = dtype_and_x
    helpers.test_function(
        input_dtypes=input_dtype,
        test_flags=test_flags,
        backend_to_test=backend_fw,
        fn_name=fn_name,
        on_device=on_device,
        window_length=int(x[0]),
        beta=beta,
        dtype=dtype[0],
    )


# kaiser_window
@handle_test(
    fn_tree="functional.ivy.experimental.kaiser_window",
    dtype_and_x=helpers.dtype_and_values(
        available_dtypes=helpers.get_dtypes("integer"),
        max_num_dims=0,
        min_value=1,
        max_value=10,
    ),
    periodic=st.booleans(),
    beta=st.floats(min_value=0, max_value=5),
    dtype=helpers.get_dtypes("float", full=False),
    test_gradients=st.just(False),
    test_instance_method=st.just(False),
)
def test_kaiser_window(
    *, dtype_and_x, periodic, beta, dtype, test_flags, backend_fw, fn_name, on_device
):
    input_dtype, x = dtype_and_x
    helpers.test_function(
        input_dtypes=input_dtype,
        test_flags=test_flags,
        backend_to_test=backend_fw,
        fn_name=fn_name,
        on_device=on_device,
        window_length=int(x[0]),
        periodic=periodic,
        beta=beta,
        dtype=dtype[0],
    )


# ndenumerate
@handle_test(
    fn_tree="functional.ivy.experimental.ndenumerate",
    dtype_and_x=helpers.dtype_and_values(
        available_dtypes=helpers.get_dtypes("valid"),
        min_num_dims=1,
    ),
)
def test_ndenumerate(dtype_and_x):
    values = dtype_and_x[1][0]
    for (index1, x1), (index2, x2) in zip(
        np.ndenumerate(values), ivy.ndenumerate(values)
    ):
        assert index1 == index2 and x1 == x2.to_numpy()


# ndindex
@handle_test(
    fn_tree="functional.ivy.experimental.ndindex",
    dtype_x_shape=helpers.dtype_and_values(
        available_dtypes=helpers.get_dtypes("valid"),
        min_num_dims=1,
        ret_shape=True,
    ),
)
def test_ndindex(dtype_x_shape):
    shape = dtype_x_shape[2]
    for index1, index2 in zip(np.ndindex(shape), ivy.ndindex(shape)):
        assert index1 == index2


@handle_test(
    fn_tree="functional.ivy.experimental.random_cp",
    data=_random_cp_data(),
    test_with_out=st.just(False),
    test_instance_method=st.just(False),
)
def test_random_cp(
    *,
    data,
    test_flags,
    backend_fw,
    fn_name,
    on_device,
):
    shape, rank, dtype, full, orthogonal, seed, normalise_factors = data
    results = helpers.test_function(
        input_dtypes=[],
        backend_to_test=backend_fw,
        test_flags=test_flags,
        on_device=on_device,
        fn_name=fn_name,
        shape=shape,
        rank=rank,
        dtype=dtype,
        full=full,
        orthogonal=orthogonal,
        seed=seed,
        normalise_factors=normalise_factors,
        test_values=False,
    )

    ret_np, ret_from_gt_np = results

    if full:
        reconstructed_tensor = helpers.flatten_and_to_np(ret=ret_np, backend=backend_fw)
        reconstructed_tensor_gt = helpers.flatten_and_to_np(
            ret=ret_from_gt_np, backend=test_flags.ground_truth_backend
        )
        for x, x_gt in zip(reconstructed_tensor, reconstructed_tensor_gt):
            assert np.prod(shape) == np.prod(x.shape)
            assert np.prod(shape) == np.prod(x_gt.shape)

    else:
        weights = helpers.flatten_and_to_np(ret=ret_np[0], backend=backend_fw)
        factors = helpers.flatten_and_to_np(ret=ret_np[1], backend=backend_fw)
        weights_gt = helpers.flatten_and_to_np(
            ret=ret_from_gt_np[0], backend=test_flags.ground_truth_backend
        )
        factors_gt = helpers.flatten_and_to_np(
            ret=ret_from_gt_np[1], backend=test_flags.ground_truth_backend
        )

        for w, w_gt in zip(weights, weights_gt):
            assert len(w) == rank
            assert len(w_gt) == rank

        for f, f_gt in zip(factors, factors_gt):
            assert np.prod(f.shape) == np.prod(f_gt.shape)


@handle_test(
    fn_tree="functional.ivy.experimental.random_tt",
    data=_random_tt_data(),
    test_with_out=st.just(False),
    test_instance_method=st.just(False),
)
def test_random_tt(
    *,
    data,
    test_flags,
    backend_fw,
    fn_name,
    on_device,
):
    shape, rank, dtype, full, seed = data
    results = helpers.test_function(
        input_dtypes=[],
        backend_to_test=backend_fw,
        test_flags=test_flags,
        on_device=on_device,
        fn_name=fn_name,
        shape=shape,
        rank=rank,
        dtype=dtype,
        full=full,
        seed=seed,
        test_values=False,
    )

    ret_np, ret_from_gt_np = results

    if full:
        reconstructed_tensor = helpers.flatten_and_to_np(ret=ret_np, backend=backend_fw)
        reconstructed_tensor_gt = helpers.flatten_and_to_np(
            ret=ret_from_gt_np, backend=test_flags.ground_truth_backend
        )
        for x, x_gt in zip(reconstructed_tensor, reconstructed_tensor_gt):
            assert np.prod(shape) == np.prod(x.shape)
            assert np.prod(shape) == np.prod(x_gt.shape)

    else:
        weights = helpers.flatten_and_to_np(ret=ret_np[0], backend=backend_fw)
        factors = helpers.flatten_and_to_np(ret=ret_np[1], backend=backend_fw)
        weights_gt = helpers.flatten_and_to_np(
            ret=ret_from_gt_np[0], backend=test_flags.ground_truth_backend
        )
        factors_gt = helpers.flatten_and_to_np(
            ret=ret_from_gt_np[1], backend=test_flags.ground_truth_backend
        )

        for w, w_gt in zip(weights, weights_gt):
            assert w.shape[-1] == rank
            assert w_gt.shape[-1] == rank

        for f, f_gt in zip(factors, factors_gt):
            assert np.prod(f.shape) == np.prod(f_gt.shape)


@handle_test(
    fn_tree="functional.ivy.experimental.random_tucker",
    data=_random_tucker_data(),
    test_with_out=st.just(False),
    test_instance_method=st.just(False),
)
def test_random_tucker(
    *,
    data,
    test_flags,
    backend_fw,
    fn_name,
    on_device,
):
    shape, rank, dtype, full, orthogonal, seed, non_negative = data
    results = helpers.test_function(
        input_dtypes=[],
        backend_to_test=backend_fw,
        test_flags=test_flags,
        on_device=on_device,
        fn_name=fn_name,
        shape=shape,
        rank=rank,
        dtype=dtype,
        full=full,
        orthogonal=orthogonal,
        seed=seed,
        non_negative=non_negative,
        test_values=False,
    )

    ret_np, ret_from_gt_np = results

    if full:
        reconstructed_tensor = helpers.flatten_and_to_np(ret=ret_np, backend=backend_fw)
        reconstructed_tensor_gt = helpers.flatten_and_to_np(
            ret=ret_from_gt_np, backend=test_flags.ground_truth_backend
        )
        for x, x_gt in zip(reconstructed_tensor, reconstructed_tensor_gt):
            assert np.prod(shape) == np.prod(x.shape)
            assert np.prod(shape) == np.prod(x_gt.shape)

    else:
        core = helpers.flatten_and_to_np(ret=ret_np[0], backend=backend_fw)
        factors = helpers.flatten_and_to_np(ret=ret_np[1], backend=backend_fw)
        core_gt = helpers.flatten_and_to_np(
            ret=ret_from_gt_np[0], backend=test_flags.ground_truth_backend
        )
        factors_gt = helpers.flatten_and_to_np(
            ret=ret_from_gt_np[1], backend=test_flags.ground_truth_backend
        )

        for c, c_gt in zip(core, core_gt):
            assert np.prod(c.shape) == np.prod(rank)
            assert np.prod(c_gt.shape) == np.prod(rank)

        for f, f_gt in zip(factors, factors_gt):
            assert np.prod(f.shape) == np.prod(f_gt.shape)


@handle_test(
    fn_tree="functional.ivy.experimental.tril_indices",
    dtype_and_n=helpers.dtype_and_values(
        available_dtypes=helpers.get_dtypes("integer"),
        max_num_dims=0,
        num_arrays=2,
        min_value=0,
        max_value=10,
    ),
    k=helpers.ints(min_value=-11, max_value=11),
    test_with_out=st.just(False),
    test_gradients=st.just(False),
    test_instance_method=st.just(False),
)
def test_tril_indices(*, dtype_and_n, k, test_flags, backend_fw, fn_name, on_device):
    input_dtype, x = dtype_and_n
    helpers.test_function(
        input_dtypes=input_dtype,
        test_flags=test_flags,
        backend_to_test=backend_fw,
        on_device=on_device,
        fn_name=fn_name,
        n_rows=int(x[0]),
        n_cols=int(x[1]),
        k=k,
    )


@handle_test(
    fn_tree="functional.ivy.experimental.trilu",
    dtype_and_x=helpers.dtype_and_values(
        available_dtypes=helpers.get_dtypes("valid"),
        min_num_dims=2,
        max_num_dims=5,
        min_dim_size=1,
        max_dim_size=5,
    ),
    k=helpers.ints(min_value=-10, max_value=10),
    upper=st.booleans(),
)
def test_trilu(*, dtype_and_x, k, upper, test_flags, backend_fw, fn_name, on_device):
    input_dtype, x = dtype_and_x

    helpers.test_function(
        input_dtypes=input_dtype,
        test_flags=test_flags,
        on_device=on_device,
        backend_to_test=backend_fw,
        fn_name=fn_name,
        x=x[0],
        upper=upper,
        k=k,
    )


# unsorted_segment_min
@handle_test(
    fn_tree="functional.ivy.experimental.unsorted_segment_min",
    d_x_n_s=valid_unsorted_segment_min_inputs(),
    test_with_out=st.just(False),
    test_gradients=st.just(False),
)
def test_unsorted_segment_min(
    *,
    d_x_n_s,
    test_flags,
    backend_fw,
    fn_name,
    on_device,
):
    dtypes, data, num_segments, segment_ids = d_x_n_s
    helpers.test_function(
        input_dtypes=dtypes,
        backend_to_test=backend_fw,
        test_flags=test_flags,
        on_device=on_device,
        fn_name=fn_name,
        data=data,
        segment_ids=segment_ids,
        num_segments=num_segments,
    )


@handle_test(
    fn_tree="functional.ivy.experimental.unsorted_segment_sum",
    d_x_n_s=valid_unsorted_segment_min_inputs(),
    test_with_out=st.just(False),
    test_gradients=st.just(False),
)
def test_unsorted_segment_sum(
    *,
    d_x_n_s,
    test_flags,
    backend_fw,
    fn_name,
    on_device,
):
    dtypes, data, num_segments, segment_ids = d_x_n_s
    helpers.test_function(
        input_dtypes=dtypes,
        test_flags=test_flags,
        on_device=on_device,
        backend_to_test=backend_fw,
        fn_name=fn_name,
        data=data,
        segment_ids=segment_ids,
        num_segments=num_segments,
    )


# vorbis_window
@handle_test(
    fn_tree="functional.ivy.experimental.vorbis_window",
    dtype_and_x=helpers.dtype_and_values(
        available_dtypes=helpers.get_dtypes("integer"),
        max_num_dims=0,
        min_value=1,
        max_value=10,
    ),
    dtype=helpers.get_dtypes("float", full=False),
    test_gradients=st.just(False),
    test_instance_method=st.just(False),
)
def test_vorbis_window(
    *, dtype_and_x, dtype, test_flags, backend_fw, fn_name, on_device
):
    input_dtype, x = dtype_and_x
    helpers.test_function(
        input_dtypes=input_dtype,
        test_flags=test_flags,
        atol_=1e-02,
        backend_to_test=backend_fw,
        fn_name=fn_name,
        on_device=on_device,
        window_length=int(x[0]),
        dtype=dtype[0],
    )<|MERGE_RESOLUTION|>--- conflicted
+++ resolved
@@ -38,10 +38,6 @@
             lambda x: x not in ["bfloat16", "float16"]
         )
     )
-<<<<<<< HEAD
-    dtype = draw(helpers.get_dtypes("float", full=False))
-=======
->>>>>>> 919a3e9f
     full = draw(st.booleans())
     seed = draw(st.one_of((st.just(None), helpers.ints(min_value=0, max_value=2000))))
     return shape, rank, dtype[0], full, seed
