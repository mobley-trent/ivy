--- conflicted
+++ resolved
@@ -1,410 +1,377 @@
-# global
-import numpy as np
-from hypothesis import assume, given, strategies as st
-
-# local
-import ivy
-import ivy_tests.test_ivy.helpers as helpers
-from ivy_tests.test_ivy.helpers import handle_cmd_line_args
-
-
-# flip
-@handle_cmd_line_args
-@given(
-    dtype_and_values=helpers.dtype_and_values(
-        shape=st.shared(helpers.get_shape(min_num_dims=1), key="shape"),
-<<<<<<< HEAD
-        available_dtypes=tuple(
-            set(ivy_np.valid_float_dtypes).intersection(
-                set(ivy_torch.valid_float_dtypes)
-            ),
-        ),
-=======
-        available_dtypes=helpers.get_dtypes("float"),
->>>>>>> e272ada9
-    ),
-    axis=helpers.get_axis(
-        shape=st.shared(helpers.get_shape(min_num_dims=1), key="shape"),
-        force_tuple=True,
-    ),
-    num_positional_args=helpers.num_positional_args(
-        fn_name="ivy.functional.frontends.torch.flip"
-    ),
-)
-def test_torch_flip(
-    dtype_and_values,
-    axis,
-    as_variable,
-    num_positional_args,
-    native_array,
-    fw,
-):
-    input_dtype, value = dtype_and_values
-    helpers.test_frontend_function(
-        input_dtypes=input_dtype,
-        as_variable_flags=as_variable,
-        with_out=False,
-        num_positional_args=num_positional_args,
-        native_array_flags=native_array,
-        fw=fw,
-        frontend="torch",
-        fn_tree="flip",
-        input=np.asarray(value, dtype=input_dtype),
-        dims=axis,
-    )
-
-
-# roll
-@handle_cmd_line_args
-@given(
-    dtype_and_values=helpers.dtype_and_values(
-<<<<<<< HEAD
-        available_dtypes=tuple(
-            set(ivy_np.valid_float_dtypes).intersection(
-                set(ivy_torch.valid_float_dtypes)
-            )
-        ),
-=======
-        available_dtypes=helpers.get_dtypes("float"),
->>>>>>> e272ada9
-        shape=st.shared(helpers.get_shape(min_num_dims=1), key="shape"),
-    ),
-    shift=helpers.get_axis(
-        shape=st.shared(helpers.get_shape(min_num_dims=1), key="shape"),
-    ),
-    axis=helpers.get_axis(
-        shape=st.shared(helpers.get_shape(min_num_dims=1), key="shape"),
-    ),
-    num_positional_args=helpers.num_positional_args(
-        fn_name="ivy.functional.frontends.torch.roll"
-    ),
-)
-def test_torch_roll(
-    dtype_and_values,
-    shift,
-    axis,
-    as_variable,
-    num_positional_args,
-    native_array,
-    fw,
-):
-    input_dtype, value = dtype_and_values
-    if isinstance(shift, int) and isinstance(axis, tuple):
-        axis = axis[0]
-    if isinstance(shift, tuple) and isinstance(axis, tuple):
-        if len(shift) != len(axis):
-            mn = min(len(shift), len(axis))
-            shift = shift[:mn]
-            axis = axis[:mn]
-    helpers.test_frontend_function(
-        input_dtypes=input_dtype,
-        as_variable_flags=as_variable,
-        with_out=False,
-        num_positional_args=num_positional_args,
-        native_array_flags=native_array,
-        fw=fw,
-        frontend="torch",
-        fn_tree="roll",
-        input=np.asarray(value, dtype=input_dtype),
-        shifts=shift,
-        dims=axis,
-    )
-
-
-# fliplr
-@handle_cmd_line_args
-@given(
-    dtype_and_values=helpers.dtype_and_values(
-<<<<<<< HEAD
-        available_dtypes=tuple(
-            set(ivy_np.valid_float_dtypes).intersection(
-                set(ivy_torch.valid_float_dtypes)
-            ),
-        ),
-=======
-        available_dtypes=helpers.get_dtypes("float"),
->>>>>>> e272ada9
-        shape=helpers.get_shape(min_num_dims=2),
-    ),
-    num_positional_args=helpers.num_positional_args(
-        fn_name="ivy.functional.frontends.torch.fliplr"
-    ),
-)
-def test_torch_fliplr(
-    dtype_and_values,
-    as_variable,
-    num_positional_args,
-    native_array,
-    fw,
-):
-    input_dtype, value = dtype_and_values
-    helpers.test_frontend_function(
-        input_dtypes=input_dtype,
-        as_variable_flags=as_variable,
-        with_out=False,
-        num_positional_args=num_positional_args,
-        native_array_flags=native_array,
-        fw=fw,
-        frontend="torch",
-        fn_tree="fliplr",
-        input=np.asarray(value, dtype=input_dtype),
-    )
-
-
-# cumsum
-@handle_cmd_line_args
-@given(
-<<<<<<< HEAD
-    dtype_and_values=helpers.dtype_and_values(
-        available_dtypes=tuple(
-            set(ivy_np.valid_float_dtypes).intersection(
-                set(ivy_torch.valid_float_dtypes)
-            ),
-        ),
-        shape=st.shared(helpers.get_shape(min_num_dims=1), key="shape"),
-=======
-    dtype_x_axis=helpers.dtype_values_axis(
-        available_dtypes=helpers.get_dtypes("numeric"),
-        min_num_dims=1,
-        max_num_dims=5,
-        valid_axis=True,
-        allow_neg_axes=False,
-        max_axes_size=1,
-        force_int_axis=True,
->>>>>>> e272ada9
-    ),
-    num_positional_args=helpers.num_positional_args(
-        fn_name="ivy.functional.frontends.torch.cumsum"
-    ),
-    dtype=helpers.get_dtypes("numeric", none=True),
-)
-def test_torch_cumsum(
-<<<<<<< HEAD
-    dtype_and_values,
-    axis,
-    as_variable,
-    num_positional_args,
-    native_array,
-=======
-    dtype_x_axis,
-    as_variable,
-    num_positional_args,
-    native_array,
-    with_out,
-    dtype,
->>>>>>> e272ada9
-    fw,
-):
-    input_dtype, x, axis = dtype_x_axis
-    helpers.test_frontend_function(
-        input_dtypes=input_dtype,
-        as_variable_flags=as_variable,
-        with_out=with_out,
-        num_positional_args=num_positional_args,
-        native_array_flags=native_array,
-        fw=fw,
-        frontend="torch",
-        fn_tree="cumsum",
-        input=np.asarray(x, dtype=input_dtype),
-        dim=axis,
-        dtype=dtype,
-        out=None,
-    )
-
-
-@st.composite
-def dims_and_offset(draw, shape):
-    shape_actual = draw(shape)
-    dim1 = draw(helpers.get_axis(shape=shape, force_int=True))
-    dim2 = draw(helpers.get_axis(shape=shape, force_int=True))
-    offset = draw(
-        st.integers(min_value=-shape_actual[dim1], max_value=shape_actual[dim1])
-    )
-    return dim1, dim2, offset
-
-
-@handle_cmd_line_args
-@given(
-    dtype_and_values=helpers.dtype_and_values(
-        available_dtypes=helpers.get_dtypes("float"),
-        shape=st.shared(helpers.get_shape(min_num_dims=2), key="shape"),
-    ),
-    dims_and_offset=dims_and_offset(
-        shape=st.shared(helpers.get_shape(min_num_dims=2), key="shape")
-    ),
-    num_positional_args=helpers.num_positional_args(
-        fn_name="ivy.functional.frontends.torch.diagonal"
-    ),
-)
-def test_torch_diagonal(
-    dtype_and_values,
-    dims_and_offset,
-    as_variable,
-    num_positional_args,
-    native_array,
-    fw,
-):
-    input_dtype, value = dtype_and_values
-    dim1, dim2, offset = dims_and_offset
-    input = np.asarray(value, dtype=input_dtype)
-    num_dims = len(np.shape(input))
-    assume(dim1 != dim2)
-    if dim1 < 0:
-        assume(dim1 + num_dims != dim2)
-    if dim2 < 0:
-        assume(dim1 != dim2 + num_dims)
-    helpers.test_frontend_function(
-        input_dtypes=input_dtype,
-        as_variable_flags=as_variable,
-        with_out=False,
-        num_positional_args=num_positional_args,
-        native_array_flags=native_array,
-        fw=fw,
-        frontend="torch",
-        fn_tree="diagonal",
-        input=input,
-        offset=offset,
-        dim1=dim1,
-        dim2=dim2,
-    )
-
-
-@handle_cmd_line_args
-@given(
-    dtype_and_values=helpers.dtype_and_values(
-        available_dtypes=helpers.get_dtypes("valid"),
-        min_num_dims=2,  # Torch requires this.
-    ),
-    diagonal=st.integers(),
-    num_positional_args=helpers.num_positional_args(
-        fn_name="ivy.functional.frontends.torch.triu"
-    ),
-)
-def test_torch_triu(
-    dtype_and_values,
-    diagonal,
-    fw,
-    num_positional_args,
-    as_variable,
-    with_out,
-    native_array,
-):
-    dtype, values = dtype_and_values
-    values = np.asarray(values, dtype=dtype)
-    helpers.test_frontend_function(
-        input_dtypes=dtype,
-        as_variable_flags=as_variable,
-        with_out=with_out,
-        num_positional_args=num_positional_args,
-        native_array_flags=native_array,
-        fw=fw,
-        frontend="torch",
-        fn_tree="triu",
-        input=values,
-        diagonal=diagonal,
-    )
-
-
-# cumprod
-@handle_cmd_line_args
-@given(
-    dtype_x_axis=helpers.dtype_values_axis(
-        available_dtypes=helpers.get_dtypes("numeric"),
-        min_num_dims=1,
-        max_num_dims=5,
-        valid_axis=True,
-        allow_neg_axes=False,
-        max_axes_size=1,
-        force_int_axis=True,
-    ),
-    num_positional_args=helpers.num_positional_args(
-        fn_name="ivy.functional.frontends.torch.cumprod"
-    ),
-    dtype=helpers.get_dtypes("numeric", none=True),
-)
-def test_torch_cumprod(
-    dtype_x_axis,
-    as_variable,
-    num_positional_args,
-    native_array,
-    with_out,
-    dtype,
-    fw,
-):
-    input_dtype, x, axis = dtype_x_axis
-    helpers.test_frontend_function(
-        input_dtypes=input_dtype,
-        as_variable_flags=as_variable,
-        with_out=with_out,
-        num_positional_args=num_positional_args,
-        native_array_flags=native_array,
-        fw=fw,
-        frontend="torch",
-        fn_tree="cumprod",
-        input=np.asarray(x, dtype=input_dtype),
-        dim=axis,
-        dtype=dtype,
-        out=None,
-    )
-
-
-@handle_cmd_line_args
-@given(
-<<<<<<< HEAD
-    row=st.integers(min_value=0, max_value=100),
-    col=st.integers(min_value=0, max_value=100),
-    offset=st.integers(),
-    num_positional_args=helpers.num_positional_args(
-        fn_name="ivy.functional.frontends.torch.triu_indices"
-    ),
-)
-def test_torch_triu_indices(
-    row,
-    col,
-    offset,
-=======
-    row=st.integers(min_value=0, max_value=10),
-    col=st.integers(min_value=0, max_value=10),
-    offset=st.integers(),
-    dtype_result=helpers.get_dtypes("valid"),
-    num_positional_args=helpers.num_positional_args(
-        fn_name="ivy.functional.frontends.torch.tril_indices"
-    ),
-)
-def test_torch_tril_indices(
-    row,
-    col,
-    offset,
-    dtype_result,
->>>>>>> e272ada9
-    as_variable,
-    with_out,
-    num_positional_args,
-    native_array,
-    fw,
-):
-    helpers.test_frontend_function(
-<<<<<<< HEAD
-        input_dtypes="int32",
-=======
-        input_dtypes=[ivy.int32],
->>>>>>> e272ada9
-        with_out=with_out,
-        num_positional_args=num_positional_args,
-        as_variable_flags=as_variable,
-        native_array_flags=native_array,
-        fw=fw,
-        frontend="torch",
-<<<<<<< HEAD
-        fn_tree="triu_indices",
-        row=row,
-        col=col,
-        offset=offset,
-=======
-        fn_tree="tril_indices",
-        row=row,
-        col=col,
-        offset=offset,
-        dtype=dtype_result,
->>>>>>> e272ada9
-    )
+# global
+import numpy as np
+from hypothesis import assume, given, strategies as st
+
+# local
+import ivy
+import ivy_tests.test_ivy.helpers as helpers
+from ivy_tests.test_ivy.helpers import handle_cmd_line_args
+
+
+# flip
+@handle_cmd_line_args
+@given(
+    dtype_and_values=helpers.dtype_and_values(
+        shape=st.shared(helpers.get_shape(min_num_dims=1), key="shape"),
+        available_dtypes=helpers.get_dtypes("float"),
+    ),
+    axis=helpers.get_axis(
+        shape=st.shared(helpers.get_shape(min_num_dims=1), key="shape"),
+        force_tuple=True,
+    ),
+    num_positional_args=helpers.num_positional_args(
+        fn_name="ivy.functional.frontends.torch.flip"
+    ),
+)
+def test_torch_flip(
+    dtype_and_values,
+    axis,
+    as_variable,
+    num_positional_args,
+    native_array,
+    fw,
+):
+    input_dtype, value = dtype_and_values
+    helpers.test_frontend_function(
+        input_dtypes=input_dtype,
+        as_variable_flags=as_variable,
+        with_out=False,
+        num_positional_args=num_positional_args,
+        native_array_flags=native_array,
+        fw=fw,
+        frontend="torch",
+        fn_tree="flip",
+        input=np.asarray(value, dtype=input_dtype),
+        dims=axis,
+    )
+
+
+# roll
+@handle_cmd_line_args
+@given(
+    dtype_and_values=helpers.dtype_and_values(
+        available_dtypes=helpers.get_dtypes("float"),
+        shape=st.shared(helpers.get_shape(min_num_dims=1), key="shape"),
+    ),
+    shift=helpers.get_axis(
+        shape=st.shared(helpers.get_shape(min_num_dims=1), key="shape"),
+    ),
+    axis=helpers.get_axis(
+        shape=st.shared(helpers.get_shape(min_num_dims=1), key="shape"),
+    ),
+    num_positional_args=helpers.num_positional_args(
+        fn_name="ivy.functional.frontends.torch.roll"
+    ),
+)
+def test_torch_roll(
+    dtype_and_values,
+    shift,
+    axis,
+    as_variable,
+    num_positional_args,
+    native_array,
+    fw,
+):
+    input_dtype, value = dtype_and_values
+    if isinstance(shift, int) and isinstance(axis, tuple):
+        axis = axis[0]
+    if isinstance(shift, tuple) and isinstance(axis, tuple):
+        if len(shift) != len(axis):
+            mn = min(len(shift), len(axis))
+            shift = shift[:mn]
+            axis = axis[:mn]
+    helpers.test_frontend_function(
+        input_dtypes=input_dtype,
+        as_variable_flags=as_variable,
+        with_out=False,
+        num_positional_args=num_positional_args,
+        native_array_flags=native_array,
+        fw=fw,
+        frontend="torch",
+        fn_tree="roll",
+        input=np.asarray(value, dtype=input_dtype),
+        shifts=shift,
+        dims=axis,
+    )
+
+
+# fliplr
+@handle_cmd_line_args
+@given(
+    dtype_and_values=helpers.dtype_and_values(
+        available_dtypes=helpers.get_dtypes("float"),
+        shape=helpers.get_shape(min_num_dims=2),
+    ),
+    num_positional_args=helpers.num_positional_args(
+        fn_name="ivy.functional.frontends.torch.fliplr"
+    ),
+)
+def test_torch_fliplr(
+    dtype_and_values,
+    as_variable,
+    num_positional_args,
+    native_array,
+    fw,
+):
+    input_dtype, value = dtype_and_values
+    helpers.test_frontend_function(
+        input_dtypes=input_dtype,
+        as_variable_flags=as_variable,
+        with_out=False,
+        num_positional_args=num_positional_args,
+        native_array_flags=native_array,
+        fw=fw,
+        frontend="torch",
+        fn_tree="fliplr",
+        input=np.asarray(value, dtype=input_dtype),
+    )
+
+
+# cumsum
+@handle_cmd_line_args
+@given(
+    dtype_x_axis=helpers.dtype_values_axis(
+        available_dtypes=helpers.get_dtypes("numeric"),
+        min_num_dims=1,
+        max_num_dims=5,
+        valid_axis=True,
+        allow_neg_axes=False,
+        max_axes_size=1,
+        force_int_axis=True,
+    ),
+    num_positional_args=helpers.num_positional_args(
+        fn_name="ivy.functional.frontends.torch.cumsum"
+    ),
+    dtype=helpers.get_dtypes("numeric", none=True),
+)
+def test_torch_cumsum(
+    dtype_x_axis,
+    as_variable,
+    num_positional_args,
+    native_array,
+    with_out,
+    dtype,
+    fw,
+):
+    input_dtype, x, axis = dtype_x_axis
+    helpers.test_frontend_function(
+        input_dtypes=input_dtype,
+        as_variable_flags=as_variable,
+        with_out=with_out,
+        num_positional_args=num_positional_args,
+        native_array_flags=native_array,
+        fw=fw,
+        frontend="torch",
+        fn_tree="cumsum",
+        input=np.asarray(x, dtype=input_dtype),
+        dim=axis,
+        dtype=dtype,
+        out=None,
+    )
+
+
+@st.composite
+def dims_and_offset(draw, shape):
+    shape_actual = draw(shape)
+    dim1 = draw(helpers.get_axis(shape=shape, force_int=True))
+    dim2 = draw(helpers.get_axis(shape=shape, force_int=True))
+    offset = draw(
+        st.integers(min_value=-shape_actual[dim1], max_value=shape_actual[dim1])
+    )
+    return dim1, dim2, offset
+
+
+@handle_cmd_line_args
+@given(
+    dtype_and_values=helpers.dtype_and_values(
+        available_dtypes=helpers.get_dtypes("float"),
+        shape=st.shared(helpers.get_shape(min_num_dims=2), key="shape"),
+    ),
+    dims_and_offset=dims_and_offset(
+        shape=st.shared(helpers.get_shape(min_num_dims=2), key="shape")
+    ),
+    num_positional_args=helpers.num_positional_args(
+        fn_name="ivy.functional.frontends.torch.diagonal"
+    ),
+)
+def test_torch_diagonal(
+    dtype_and_values,
+    dims_and_offset,
+    as_variable,
+    num_positional_args,
+    native_array,
+    fw,
+):
+    input_dtype, value = dtype_and_values
+    dim1, dim2, offset = dims_and_offset
+    input = np.asarray(value, dtype=input_dtype)
+    num_dims = len(np.shape(input))
+    assume(dim1 != dim2)
+    if dim1 < 0:
+        assume(dim1 + num_dims != dim2)
+    if dim2 < 0:
+        assume(dim1 != dim2 + num_dims)
+    helpers.test_frontend_function(
+        input_dtypes=input_dtype,
+        as_variable_flags=as_variable,
+        with_out=False,
+        num_positional_args=num_positional_args,
+        native_array_flags=native_array,
+        fw=fw,
+        frontend="torch",
+        fn_tree="diagonal",
+        input=input,
+        offset=offset,
+        dim1=dim1,
+        dim2=dim2,
+    )
+
+
+@handle_cmd_line_args
+@given(
+    dtype_and_values=helpers.dtype_and_values(
+        available_dtypes=helpers.get_dtypes("valid"),
+        min_num_dims=2,  # Torch requires this.
+    ),
+    diagonal=st.integers(),
+    num_positional_args=helpers.num_positional_args(
+        fn_name="ivy.functional.frontends.torch.triu"
+    ),
+)
+def test_torch_triu(
+    dtype_and_values,
+    diagonal,
+    fw,
+    num_positional_args,
+    as_variable,
+    with_out,
+    native_array,
+):
+    dtype, values = dtype_and_values
+    values = np.asarray(values, dtype=dtype)
+    helpers.test_frontend_function(
+        input_dtypes=dtype,
+        as_variable_flags=as_variable,
+        with_out=with_out,
+        num_positional_args=num_positional_args,
+        native_array_flags=native_array,
+        fw=fw,
+        frontend="torch",
+        fn_tree="triu",
+        input=values,
+        diagonal=diagonal,
+    )
+
+
+# cumprod
+@handle_cmd_line_args
+@given(
+    dtype_x_axis=helpers.dtype_values_axis(
+        available_dtypes=helpers.get_dtypes("numeric"),
+        min_num_dims=1,
+        max_num_dims=5,
+        valid_axis=True,
+        allow_neg_axes=False,
+        max_axes_size=1,
+        force_int_axis=True,
+    ),
+    num_positional_args=helpers.num_positional_args(
+        fn_name="ivy.functional.frontends.torch.cumprod"
+    ),
+    dtype=helpers.get_dtypes("numeric", none=True),
+)
+def test_torch_cumprod(
+    dtype_x_axis,
+    as_variable,
+    num_positional_args,
+    native_array,
+    with_out,
+    dtype,
+    fw,
+):
+    input_dtype, x, axis = dtype_x_axis
+    helpers.test_frontend_function(
+        input_dtypes=input_dtype,
+        as_variable_flags=as_variable,
+        with_out=with_out,
+        num_positional_args=num_positional_args,
+        native_array_flags=native_array,
+        fw=fw,
+        frontend="torch",
+        fn_tree="cumprod",
+        input=np.asarray(x, dtype=input_dtype),
+        dim=axis,
+        dtype=dtype,
+        out=None,
+    )
+
+
+@handle_cmd_line_args
+@given(
+    row=st.integers(min_value=0, max_value=10),
+    col=st.integers(min_value=0, max_value=10),
+    offset=st.integers(),
+    dtype_result=helpers.get_dtypes("valid"),
+    num_positional_args=helpers.num_positional_args(
+        fn_name="ivy.functional.frontends.torch.tril_indices"
+    ),
+)
+def test_torch_tril_indices(
+    row,
+    col,
+    offset,
+    dtype_result,
+    as_variable,
+    with_out,
+    num_positional_args,
+    native_array,
+    fw,
+):
+    helpers.test_frontend_function(
+        input_dtypes=[ivy.int32],
+        with_out=with_out,
+        num_positional_args=num_positional_args,
+        as_variable_flags=as_variable,
+        native_array_flags=native_array,
+        fw=fw,
+        frontend="torch",
+        fn_tree="tril_indices",
+        row=row,
+        col=col,
+        offset=offset,
+        dtype=dtype_result,
+    )
+    
+   
+@handle_cmd_line_args
+@given(
+    row=st.integers(min_value=0, max_value=100),
+    col=st.integers(min_value=0, max_value=100),
+    offset=st.integers(),
+    num_positional_args=helpers.num_positional_args(
+        fn_name="ivy.functional.frontends.torch.triu_indices"
+    ),
+)
+def test_torch_triu_indices(
+    row,
+    col,
+    offset,
+    as_variable,
+    with_out,
+    num_positional_args,
+    native_array,
+    fw,
+):
+    helpers.test_frontend_function(
+        input_dtypes="int32",
+        with_out=with_out,
+        num_positional_args=num_positional_args,
+        as_variable_flags=as_variable,
+        native_array_flags=native_array,
+        fw=fw,
+        frontend="torch",
+        fn_tree="triu_indices",
+        row=row,
+        col=col,
+        offset=offset,
+    )