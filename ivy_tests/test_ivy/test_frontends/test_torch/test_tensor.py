--- conflicted
+++ resolved
@@ -11625,7 +11625,39 @@
     )
 
 
-<<<<<<< HEAD
+# isnan
+@handle_frontend_method(
+    class_tree=CLASS_TREE,
+    init_tree="torch.tensor",
+    method_name="isnan",
+    dtype_x=helpers.dtype_and_values(
+        available_dtypes=helpers.get_dtypes("valid"),
+    ),
+)
+def test_torch_isnan(
+    dtype_x,
+    frontend,
+    frontend_method_data,
+    init_flags,
+    method_flags,
+    on_device,
+    backend_fw,
+):
+    input_dtype, x = dtype_x
+    helpers.test_frontend_method(
+        init_input_dtypes=input_dtype,
+        backend_to_test=backend_fw,
+        init_all_as_kwargs_np={"data": x[0]},
+        method_input_dtypes=input_dtype,
+        method_all_as_kwargs_np={},
+        frontend_method_data=frontend_method_data,
+        init_flags=init_flags,
+        method_flags=method_flags,
+        frontend=frontend,
+        on_device=on_device,
+    )
+
+
 @st.composite
 def put_along_axis_helper(draw):
     input_dtype, x, axis, shape = draw(
@@ -11824,27 +11856,13 @@
 def test_torch_instance_scatter(
     args,
     mode,
-=======
-# isnan
-@handle_frontend_method(
-    class_tree=CLASS_TREE,
-    init_tree="torch.tensor",
-    method_name="isnan",
-    dtype_x=helpers.dtype_and_values(
-        available_dtypes=helpers.get_dtypes("valid"),
-    ),
-)
-def test_torch_isnan(
-    dtype_x,
->>>>>>> e12e21b8
-    frontend,
-    frontend_method_data,
-    init_flags,
-    method_flags,
-    on_device,
-    backend_fw,
-):
-<<<<<<< HEAD
+    frontend,
+    frontend_method_data,
+    init_flags,
+    method_flags,
+    on_device,
+    backend_fw,
+):
     input_dtype, x, indices, values, axis = args
     helpers.test_frontend_method(
         init_input_dtypes=input_dtype,
@@ -11903,18 +11921,5 @@
         frontend_method_data=frontend_method_data,
         init_flags=init_flags,
         method_flags=method_flags,
-=======
-    input_dtype, x = dtype_x
-    helpers.test_frontend_method(
-        init_input_dtypes=input_dtype,
-        backend_to_test=backend_fw,
-        init_all_as_kwargs_np={"data": x[0]},
-        method_input_dtypes=input_dtype,
-        method_all_as_kwargs_np={},
-        frontend_method_data=frontend_method_data,
-        init_flags=init_flags,
-        method_flags=method_flags,
-        frontend=frontend,
->>>>>>> e12e21b8
         on_device=on_device,
     )