# global
import pytest
from types import SimpleNamespace
import numpy as np

from ivy_tests.test_ivy.test_frontends.test_torch.test_comparison_ops import (
    _topk_helper,
)
from ivy_tests.test_ivy.test_frontends.test_torch.test_creation_ops import (
    _as_strided_helper,
)
from ivy_tests.test_ivy.test_frontends.test_torch.test_indexing_slicing_joining_mutating_ops import (  # noqa: E501
    _dtype_input_dim_start_length,
)
from ivy_tests.test_ivy.test_frontends.test_torch.test_reduction_ops import (
    _get_axis_and_p,
)

try:
    import torch
except ImportError:
    torch = SimpleNamespace()

import ivy
from hypothesis import strategies as st, given, assume
import hypothesis.extra.numpy as nph

# local
import ivy_tests.test_ivy.helpers as helpers
from ivy_tests.test_ivy.test_frontends.test_torch.test_blas_and_lapack_ops import (
    _get_dtype_and_3dbatch_matrices,
    _get_dtype_input_and_matrices,
    _get_dtype_input_and_mat_vec,
)
from ivy.functional.frontends.torch import Tensor
from ivy_tests.test_ivy.helpers import handle_frontend_method
from ivy_tests.test_ivy.test_functional.test_core.test_searching import (
    _broadcastable_trio,
)
from ivy_tests.test_ivy.test_functional.test_core.test_manipulation import (  # noqa
    _get_splits,
)
from ivy_tests.test_ivy.test_frontends.test_torch.test_miscellaneous_ops import (  # noqa
    dtype_value1_value2_axis,
)
from ivy_tests.test_ivy.test_frontends.test_torch.test_linalg import (  # noqa
    _get_dtype_and_matrix,
)
from ivy_tests.test_ivy.test_functional.test_core.test_statistical import (
    _get_castable_dtype,
    _statistical_dtype_values,
)

CLASS_TREE = "ivy.functional.frontends.torch.Tensor"


# Helper functions
@st.composite
def _dtypes(draw):
    return draw(
        st.shared(
            helpers.list_of_size(
                x=st.sampled_from(
                    draw(helpers.get_dtypes("numeric", prune_function=False))
                ),
                size=1,
            ),
            key="dtype",
        )
    )


@st.composite
def _requires_grad(draw):
    dtype = draw(_dtypes())[0]
    if ivy.is_int_dtype(dtype) or ivy.is_uint_dtype(dtype):
        return draw(st.just(False))
    return draw(st.booleans())


@given(
    dtype_x=helpers.dtype_and_values(
        available_dtypes=helpers.get_dtypes("valid", prune_function=False)
    ).filter(lambda x: "bfloat16" not in x[0]),
)
def test_torch_tensor_ivy_array(
    dtype_x,
    backend_fw,
):
    _, data = dtype_x
    ivy.set_backend(backend_fw)
    x = Tensor(data[0])
    x.ivy_array = data[0]
    ret = helpers.flatten_and_to_np(ret=x.ivy_array.data, backend=backend_fw)
    ret_gt = helpers.flatten_and_to_np(ret=data[0], backend=backend_fw)
    helpers.value_test(
        ret_np_flat=ret,
        ret_np_from_gt_flat=ret_gt,
        backend="torch",
    )


@given(
    dtype_x=helpers.dtype_and_values(
        available_dtypes=helpers.get_dtypes("valid", prune_function=False)
    ).filter(lambda x: "bfloat16" not in x[0]),
)
def test_torch_tensor_device(
    dtype_x,
    backend_fw,
):
    ivy.set_backend(backend_fw)
    _, data = dtype_x
    x = Tensor(data[0])
    x.ivy_array = data[0]
    ivy.utils.assertions.check_equal(
        x.device, ivy.dev(ivy.array(data[0])), as_array=False
    )
    ivy.previous_backend()


@given(
    dtype_x=helpers.dtype_and_values(
        available_dtypes=helpers.get_dtypes("valid", prune_function=False)
    ).filter(lambda x: "bfloat16" not in x[0]),
)
def test_torch_tensor_dtype(dtype_x, backend_fw):
    ivy.set_backend(backend_fw)
    dtype, data = dtype_x
    x = Tensor(data[0])
    x.ivy_array = data[0]
    ivy.utils.assertions.check_equal(x.dtype, dtype[0], as_array=False)
    ivy.previous_backend()


@given(
    dtype_x=helpers.dtype_and_values(
        available_dtypes=helpers.get_dtypes("valid", prune_function=False),
        ret_shape=True,
    ).filter(lambda x: "bfloat16" not in x[0]),
)
def test_torch_tensor_shape(dtype_x, backend_fw):
    ivy.set_backend(backend_fw)
    dtype, data, shape = dtype_x
    x = Tensor(data[0])
    ivy.utils.assertions.check_equal(
        x.ivy_array.shape, ivy.Shape(shape), as_array=False
    )
    ivy.previous_backend()


@given(
    dtype_x=helpers.dtype_and_values(
        available_dtypes=helpers.get_dtypes("complex", prune_function=False)
    ).filter(lambda x: "bfloat16" not in x[0]),
)
def test_torch_tensor_real(dtype_x, backend_fw):
    ivy.set_backend(backend_fw)
    _, data = dtype_x
    x = Tensor(data[0])
    x.ivy_array = data[0]
    ivy.utils.assertions.check_equal(x.real, ivy.real(data[0]))
    ivy.previous_backend()


@given(
    dtype_x=helpers.dtype_and_values(
        available_dtypes=helpers.get_dtypes("complex", prune_function=False)
    ),
)
def test_torch_tensor_imag(dtype_x, backend_fw):
    ivy.set_backend(backend_fw)
    _, data = dtype_x
    x = Tensor(data[0])
    x.ivy_array = data[0]
    ivy.utils.assertions.check_equal(x.imag, ivy.imag(data[0]))
    ivy.previous_backend()


@given(
    dtype_x=helpers.dtype_and_values(
        available_dtypes=helpers.get_dtypes("valid", prune_function=False),
        ret_shape=True,
    ).filter(lambda x: "bfloat16" not in x[0]),
)
def test_torch_tensor_ndim(dtype_x, backend_fw):
    ivy.set_backend(backend_fw)
    dtype, data, shape = dtype_x
    x = Tensor(data[0])
    ivy.utils.assertions.check_equal(x.ndim, data[0].ndim, as_array=False)
    ivy.previous_backend()


def test_torch_tensor_grad(backend_fw):
    ivy.set_backend(backend_fw)
    x = Tensor(ivy.array([1.0, 2.0, 3.0]))
    grads = ivy.array([1.0, 2.0, 3.0])
    x._grads = grads
    assert ivy.array_equal(x.grad, grads)
    ivy.previous_backend()


@given(
    dtype_x=helpers.dtype_and_values(
        available_dtypes=helpers.get_dtypes("valid", prune_function=False),
    ),
    requires_grad=st.booleans(),
)
def test_torch_tensor_requires_grad(dtype_x, requires_grad, backend_fw):
    ivy.set_backend(backend_fw)
    _, data = dtype_x
    x = Tensor(data[0], requires_grad=requires_grad)
    ivy.utils.assertions.check_equal(x.requires_grad, requires_grad, as_array=False)
    x.requires_grad = not requires_grad
    ivy.utils.assertions.check_equal(x.requires_grad, not requires_grad, as_array=False)
    ivy.previous_backend()


@given(
    requires_grad=st.booleans(),
)
def test_torch_tensor_is_leaf(requires_grad, backend_fw):
    ivy.set_backend(backend_fw)
    x = Tensor(ivy.array([3.0]), requires_grad=requires_grad)
    ivy.utils.assertions.check_equal(x.is_leaf, True, as_array=False)
    y = x.pow(2)
    ivy.utils.assertions.check_equal(y.is_leaf, not requires_grad, as_array=False)
    z = y.detach()
    ivy.utils.assertions.check_equal(z.is_leaf, True, as_array=False)
    ivy.previous_backend()


def test_torch_tensor_grad_fn(backend_fw):
    ivy.set_backend(backend_fw)
    x = Tensor(ivy.array([3.0]), requires_grad=True)
    ivy.utils.assertions.check_equal(x.grad_fn, None, as_array=False)
    y = x.pow(2)
    ivy.utils.assertions.check_equal(y.grad_fn, "PowBackward", as_array=False)
    ivy.utils.assertions.check_equal(
        y.grad_fn.next_functions[0], "AccumulateGrad", as_array=False
    )
    z = y.detach()
    ivy.utils.assertions.check_equal(z.grad_fn, None, as_array=False)
    ivy.previous_backend()


@given(
    dtype_x=helpers.dtype_and_values(
        available_dtypes=helpers.get_dtypes("valid", prune_function=False),
    ),
    requires_grad=st.booleans(),
)
def test_torch_tensor__requires_grad(
    dtype_x,
    requires_grad,
    backend_fw,
):
    ivy.set_backend(backend_fw)
    _, data = dtype_x
    x = Tensor(data[0])
    assert not x._requires_grad
    x.requires_grad_()
    assert x._requires_grad
    x.requires_grad_(requires_grad)
    assert x._requires_grad == requires_grad
    ivy.previous_backend()


# chunk
@pytest.mark.skip("Testing takes a lot of time")
@handle_frontend_method(
    class_tree=CLASS_TREE,
    init_tree="torch.tensor",
    method_name="chunk",
    dtype_x_dim=helpers.dtype_values_axis(
        available_dtypes=helpers.get_dtypes("float"),
        min_num_dims=1,
        min_value=-1e04,
        max_value=1e04,
        force_int_axis=True,
        valid_axis=True,
    ),
    chunks=st.integers(
        min_value=1,
        max_value=5,
    ),
)
def test_torch_tensor_chunk(
    dtype_x_dim,
    chunks,
    frontend,
    frontend_method_data,
    init_flags,
    method_flags,
    on_device,
    backend_fw,
):
    input_dtype, x, dim = dtype_x_dim
    helpers.test_frontend_method(
        init_input_dtypes=input_dtype,
        backend_to_test=backend_fw,
        init_all_as_kwargs_np={
            "data": x[0],
        },
        method_input_dtypes=input_dtype,
        method_all_as_kwargs_np={
            "chunks": chunks,
            "dim": dim,
        },
        frontend_method_data=frontend_method_data,
        init_flags=init_flags,
        method_flags=method_flags,
        frontend=frontend,
        on_device=on_device,
    )


# any
@handle_frontend_method(
    class_tree=CLASS_TREE,
    init_tree="torch.tensor",
    method_name="any",
    dtype_input_axis=helpers.dtype_values_axis(
        available_dtypes=helpers.get_dtypes("numeric"),
        min_num_dims=1,
        min_value=-1e04,
        max_value=1e04,
        valid_axis=True,
        force_int_axis=True,
    ),
    keepdim=st.booleans(),
)
def test_torch_tensor_any(
    dtype_input_axis,
    keepdim,
    frontend_method_data,
    init_flags,
    method_flags,
    frontend,
    on_device,
    backend_fw,
):
    input_dtype, x, axis = dtype_input_axis
    helpers.test_frontend_method(
        init_input_dtypes=input_dtype,
        backend_to_test=backend_fw,
        init_all_as_kwargs_np={
            "data": x[0],
        },
        method_input_dtypes=input_dtype,
        method_all_as_kwargs_np={
            "dim": axis,
            "keepdim": keepdim,
        },
        frontend_method_data=frontend_method_data,
        init_flags=init_flags,
        method_flags=method_flags,
        frontend=frontend,
        on_device=on_device,
    )


# all
@handle_frontend_method(
    class_tree=CLASS_TREE,
    init_tree="torch.tensor",
    method_name="all",
    dtype_input_axis=helpers.dtype_values_axis(
        available_dtypes=helpers.get_dtypes("numeric"),
        min_num_dims=1,
        min_value=-1e04,
        max_value=1e04,
        valid_axis=True,
        force_int_axis=True,
    ),
    keepdim=st.booleans(),
)
def test_torch_tensor_all(
    dtype_input_axis,
    keepdim,
    frontend_method_data,
    init_flags,
    method_flags,
    frontend,
    on_device,
    backend_fw,
):
    input_dtype, x, axis = dtype_input_axis
    helpers.test_frontend_method(
        init_input_dtypes=input_dtype,
        backend_to_test=backend_fw,
        init_all_as_kwargs_np={
            "data": x[0],
        },
        method_input_dtypes=input_dtype,
        method_all_as_kwargs_np={
            "dim": axis,
            "keepdim": keepdim,
        },
        frontend_method_data=frontend_method_data,
        init_flags=init_flags,
        method_flags=method_flags,
        frontend=frontend,
        on_device=on_device,
    )


# add
@handle_frontend_method(
    class_tree=CLASS_TREE,
    init_tree="torch.tensor",
    method_name="add",
    dtype_and_x=helpers.dtype_and_values(
        available_dtypes=helpers.get_dtypes("float"),
        num_arrays=2,
        min_value=-1e04,
        max_value=1e04,
        allow_inf=False,
    ),
    alpha=st.floats(min_value=-1e04, max_value=1e04, allow_infinity=False),
)
def test_torch_tensor_add(
    dtype_and_x,
    alpha,
    frontend,
    frontend_method_data,
    init_flags,
    method_flags,
    on_device,
    backend_fw,
):
    input_dtype, x = dtype_and_x
    helpers.test_frontend_method(
        init_input_dtypes=input_dtype,
        backend_to_test=backend_fw,
        init_all_as_kwargs_np={
            "data": x[0],
        },
        method_input_dtypes=input_dtype,
        method_all_as_kwargs_np={
            "other": x[1],
            "alpha": alpha,
        },
        frontend_method_data=frontend_method_data,
        init_flags=init_flags,
        method_flags=method_flags,
        frontend=frontend,
        atol_=1e-02,
        on_device=on_device,
    )


# addmm
@handle_frontend_method(
    class_tree=CLASS_TREE,
    init_tree="torch.tensor",
    method_name="addmm",
    dtype_and_matrices=_get_dtype_input_and_matrices(with_input=True),
    beta=st.floats(
        min_value=-5,
        max_value=5,
        allow_nan=False,
        allow_subnormal=False,
        allow_infinity=False,
    ),
    alpha=st.floats(
        min_value=-5,
        max_value=5,
        allow_nan=False,
        allow_subnormal=False,
        allow_infinity=False,
    ),
)
def test_torch_tensor_addmm(
    dtype_and_matrices,
    beta,
    alpha,
    frontend,
    frontend_method_data,
    init_flags,
    method_flags,
    on_device,
    backend_fw,
):
    input_dtype, x, mat1, mat2 = dtype_and_matrices
    helpers.test_frontend_method(
        init_input_dtypes=input_dtype,
        backend_to_test=backend_fw,
        init_all_as_kwargs_np={
            "data": x,
        },
        method_input_dtypes=input_dtype,
        method_all_as_kwargs_np={
            "mat1": mat1,
            "mat2": mat2,
            "beta": beta,
            "alpha": alpha,
        },
        frontend_method_data=frontend_method_data,
        init_flags=init_flags,
        method_flags=method_flags,
        frontend=frontend,
        atol_=1e-02,
        on_device=on_device,
    )


# addmm_
@handle_frontend_method(
    class_tree=CLASS_TREE,
    init_tree="torch.tensor",
    method_name="addmm_",
    dtype_and_matrices=_get_dtype_input_and_matrices(with_input=True),
    beta=st.floats(
        min_value=-5,
        max_value=5,
        allow_nan=False,
        allow_subnormal=False,
        allow_infinity=False,
    ),
    alpha=st.floats(
        min_value=-5,
        max_value=5,
        allow_nan=False,
        allow_subnormal=False,
        allow_infinity=False,
    ),
)
def test_torch_tensor_addmm_(
    dtype_and_matrices,
    beta,
    alpha,
    frontend,
    frontend_method_data,
    init_flags,
    method_flags,
    on_device,
    backend_fw,
):
    input_dtype, x, mat1, mat2 = dtype_and_matrices
    helpers.test_frontend_method(
        init_input_dtypes=input_dtype,
        backend_to_test=backend_fw,
        init_all_as_kwargs_np={
            "data": x,
        },
        method_input_dtypes=input_dtype,
        method_all_as_kwargs_np={
            "mat1": mat1,
            "mat2": mat2,
            "beta": beta,
            "alpha": alpha,
        },
        frontend_method_data=frontend_method_data,
        init_flags=init_flags,
        method_flags=method_flags,
        frontend=frontend,
        atol_=1e-02,
        on_device=on_device,
    )


# addmv
@handle_frontend_method(
    class_tree=CLASS_TREE,
    init_tree="torch.tensor",
    method_name="addmv",
    dtype_and_matrices=_get_dtype_input_and_mat_vec(with_input=True),
    beta=st.floats(
        min_value=-5,
        max_value=5,
        allow_nan=False,
        allow_subnormal=False,
        allow_infinity=False,
    ),
    alpha=st.floats(
        min_value=-5,
        max_value=5,
        allow_nan=False,
        allow_subnormal=False,
        allow_infinity=False,
    ),
)
def test_torch_tensor_addmv(
    dtype_and_matrices,
    beta,
    alpha,
    frontend,
    frontend_method_data,
    init_flags,
    method_flags,
    on_device,
    backend_fw,
):
    input_dtype, x, mat, vec = dtype_and_matrices
    helpers.test_frontend_method(
        init_input_dtypes=input_dtype,
        backend_to_test=backend_fw,
        init_all_as_kwargs_np={
            "data": x,
        },
        method_input_dtypes=input_dtype,
        method_all_as_kwargs_np={
            "mat": mat,
            "vec": vec,
            "beta": beta,
            "alpha": alpha,
        },
        frontend_method_data=frontend_method_data,
        init_flags=init_flags,
        method_flags=method_flags,
        frontend=frontend,
        atol_=1e-02,
        on_device=on_device,
    )


# addmv_
@handle_frontend_method(
    class_tree=CLASS_TREE,
    init_tree="torch.tensor",
    method_name="addmv_",
    dtype_and_matrices=_get_dtype_input_and_mat_vec(with_input=True),
    beta=st.floats(
        min_value=-5,
        max_value=5,
        allow_nan=False,
        allow_subnormal=False,
        allow_infinity=False,
    ),
    alpha=st.floats(
        min_value=-5,
        max_value=5,
        allow_nan=False,
        allow_subnormal=False,
        allow_infinity=False,
    ),
)
def test_torch_tensor_addmv_(
    dtype_and_matrices,
    beta,
    alpha,
    frontend,
    frontend_method_data,
    init_flags,
    method_flags,
    on_device,
    backend_fw,
):
    input_dtype, x, mat, vec = dtype_and_matrices
    helpers.test_frontend_method(
        init_input_dtypes=input_dtype,
        init_all_as_kwargs_np={
            "data": x,
        },
        method_input_dtypes=input_dtype,
        backend_to_test=backend_fw,
        method_all_as_kwargs_np={
            "mat": mat,
            "vec": vec,
            "beta": beta,
            "alpha": alpha,
        },
        frontend_method_data=frontend_method_data,
        init_flags=init_flags,
        method_flags=method_flags,
        frontend=frontend,
        atol_=1e-02,
        on_device=on_device,
    )


# addbmm
@handle_frontend_method(
    class_tree=CLASS_TREE,
    init_tree="torch.tensor",
    method_name="addbmm",
    dtype_and_matrices=_get_dtype_and_3dbatch_matrices(with_input=True),
    beta=st.floats(
        min_value=-5,
        max_value=5,
        allow_nan=False,
        allow_subnormal=False,
        allow_infinity=False,
    ),
    alpha=st.floats(
        min_value=-5,
        max_value=5,
        allow_nan=False,
        allow_subnormal=False,
        allow_infinity=False,
    ),
)
def test_torch_tensor_addbmm(
    dtype_and_matrices,
    beta,
    alpha,
    frontend,
    frontend_method_data,
    init_flags,
    method_flags,
    on_device,
    backend_fw,
):
    input_dtype, x, batch1, batch2 = dtype_and_matrices
    helpers.test_frontend_method(
        init_input_dtypes=input_dtype,
        backend_to_test=backend_fw,
        init_all_as_kwargs_np={
            "data": x,
        },
        method_input_dtypes=input_dtype,
        method_all_as_kwargs_np={
            "batch1": batch1,
            "batch2": batch2,
            "beta": beta,
            "alpha": alpha,
        },
        frontend_method_data=frontend_method_data,
        init_flags=init_flags,
        method_flags=method_flags,
        frontend=frontend,
        atol_=1e-02,
        on_device=on_device,
    )


# addbmm_
@handle_frontend_method(
    class_tree=CLASS_TREE,
    init_tree="torch.tensor",
    method_name="addbmm_",
    dtype_and_matrices=_get_dtype_and_3dbatch_matrices(with_input=True),
    beta=st.floats(
        min_value=-5,
        max_value=5,
        allow_nan=False,
        allow_subnormal=False,
        allow_infinity=False,
    ),
    alpha=st.floats(
        min_value=-5,
        max_value=5,
        allow_nan=False,
        allow_subnormal=False,
        allow_infinity=False,
    ),
)
def test_torch_tensor_addbmm_(
    dtype_and_matrices,
    beta,
    alpha,
    frontend,
    frontend_method_data,
    init_flags,
    method_flags,
    on_device,
    backend_fw,
):
    input_dtype, x, batch1, batch2 = dtype_and_matrices
    helpers.test_frontend_method(
        init_input_dtypes=input_dtype,
        backend_to_test=backend_fw,
        init_all_as_kwargs_np={
            "data": x,
        },
        method_input_dtypes=input_dtype,
        method_all_as_kwargs_np={
            "batch1": batch1,
            "batch2": batch2,
            "beta": beta,
            "alpha": alpha,
        },
        frontend_method_data=frontend_method_data,
        init_flags=init_flags,
        method_flags=method_flags,
        frontend=frontend,
        atol_=1e-02,
        on_device=on_device,
    )


# sub
@handle_frontend_method(
    class_tree=CLASS_TREE,
    init_tree="torch.tensor",
    method_name="sub",
    dtype_and_x=helpers.dtype_and_values(
        available_dtypes=helpers.get_dtypes("float"),
        num_arrays=2,
        min_value=-1e04,
        max_value=1e04,
        allow_inf=False,
    ),
    alpha=st.floats(min_value=-1e04, max_value=1e04, allow_infinity=False),
)
def test_torch_tensor_sub(
    dtype_and_x,
    alpha,
    frontend,
    frontend_method_data,
    init_flags,
    method_flags,
    on_device,
    backend_fw,
):
    input_dtype, x = dtype_and_x
    helpers.test_frontend_method(
        init_input_dtypes=input_dtype,
        backend_to_test=backend_fw,
        init_all_as_kwargs_np={
            "data": x[0],
        },
        method_input_dtypes=input_dtype,
        method_all_as_kwargs_np={
            "other": x[1],
            "alpha": alpha,
        },
        frontend_method_data=frontend_method_data,
        init_flags=init_flags,
        method_flags=method_flags,
        frontend=frontend,
        atol_=1e-02,
        on_device=on_device,
    )


# new_ones
@handle_frontend_method(
    class_tree=CLASS_TREE,
    init_tree="torch.tensor",
    method_name="new_ones",
    dtype_and_x=helpers.dtype_and_values(available_dtypes=helpers.get_dtypes("float")),
    size=helpers.get_shape(
        allow_none=False,
        min_num_dims=1,
        max_num_dims=5,
        min_dim_size=1,
        max_dim_size=10,
    ),
    dtypes=_dtypes(),
    requires_grad=_requires_grad(),
)
def test_torch_tensor_new_ones(
    dtype_and_x,
    size,
    dtypes,
    requires_grad,
    on_device,
    frontend_method_data,
    init_flags,
    method_flags,
    frontend,
    backend_fw,
):
    input_dtype, x = dtype_and_x
    helpers.test_frontend_method(
        init_input_dtypes=input_dtype,
        backend_to_test=backend_fw,
        init_all_as_kwargs_np={
            "data": x[0],
        },
        method_input_dtypes=dtypes,
        method_all_as_kwargs_np={
            "size": size,
            "dtype": dtypes[0],
            "requires_grad": requires_grad,
            "device": on_device,
        },
        frontend_method_data=frontend_method_data,
        init_flags=init_flags,
        method_flags=method_flags,
        frontend=frontend,
        on_device=on_device,
    )


# new_zeros
@handle_frontend_method(
    class_tree=CLASS_TREE,
    init_tree="torch.tensor",
    method_name="new_zeros",
    dtype_and_x=helpers.dtype_and_values(available_dtypes=helpers.get_dtypes("valid")),
    size=helpers.get_shape(
        allow_none=False,
        min_num_dims=1,
        max_num_dims=5,
        min_dim_size=1,
        max_dim_size=10,
    ),
    dtypes=_dtypes(),
    requires_grad=_requires_grad(),
)
def test_torch_tensor_new_zeros(
    dtype_and_x,
    size,
    dtypes,
    requires_grad,
    on_device,
    frontend_method_data,
    init_flags,
    method_flags,
    frontend,
    backend_fw,
):
    input_dtype, x = dtype_and_x
    helpers.test_frontend_method(
        init_input_dtypes=input_dtype,
        backend_to_test=backend_fw,
        init_all_as_kwargs_np={
            "data": x[0],
        },
        method_input_dtypes=dtypes,
        method_all_as_kwargs_np={
            "size": size,
            "dtype": dtypes[0],
            "requires_grad": requires_grad,
            "device": on_device,
        },
        frontend_method_data=frontend_method_data,
        init_flags=init_flags,
        method_flags=method_flags,
        frontend=frontend,
        on_device=on_device,
    )


@handle_frontend_method(
    class_tree=CLASS_TREE,
    init_tree="torch.tensor",
    method_name="reshape",
    dtype_x=helpers.dtype_and_values(
        available_dtypes=helpers.get_dtypes("valid"),
        shape=st.shared(helpers.get_shape(), key="value_shape"),
    ),
    shape=helpers.reshape_shapes(
        shape=st.shared(helpers.get_shape(), key="value_shape")
    ),
    unpack_shape=st.booleans(),
)
def test_torch_tensor_reshape(
    dtype_x,
    shape,
    unpack_shape,
    frontend_method_data,
    init_flags,
    method_flags,
    frontend,
    on_device,
    backend_fw,
):
    input_dtype, x = dtype_x
    shape = {
        "shape": shape,
    }
    if unpack_shape:
        method_flags.num_positional_args = len(shape["shape"]) + 1
        i = 0
        for x_ in shape["shape"]:
            shape["x{}".format(i)] = x_
            i += 1
    helpers.test_frontend_method(
        init_input_dtypes=input_dtype,
        backend_to_test=backend_fw,
        init_all_as_kwargs_np={
            "data": x[0],
        },
        method_input_dtypes=input_dtype,
        method_all_as_kwargs_np=shape,
        frontend_method_data=frontend_method_data,
        init_flags=init_flags,
        method_flags=method_flags,
        frontend=frontend,
        on_device=on_device,
    )


# reshape_as
@handle_frontend_method(
    class_tree=CLASS_TREE,
    init_tree="torch.tensor",
    method_name="reshape_as",
    dtype_x=helpers.dtype_and_values(
        available_dtypes=helpers.get_dtypes("valid"), num_arrays=2
    ),
)
def test_torch_tensor_reshape_as(
    dtype_x,
    frontend_method_data,
    init_flags,
    method_flags,
    frontend,
    on_device,
    backend_fw,
):
    input_dtype, x = dtype_x
    helpers.test_frontend_method(
        init_input_dtypes=input_dtype,
        backend_to_test=backend_fw,
        init_all_as_kwargs_np={
            "data": x[0],
        },
        method_input_dtypes=input_dtype,
        method_all_as_kwargs_np={
            "other": x[1],
        },
        frontend_method_data=frontend_method_data,
        init_flags=init_flags,
        method_flags=method_flags,
        frontend=frontend,
        on_device=on_device,
    )


# sin
@handle_frontend_method(
    class_tree=CLASS_TREE,
    init_tree="torch.tensor",
    method_name="sin",
    dtype_and_x=helpers.dtype_and_values(
        available_dtypes=helpers.get_dtypes("float"),
        allow_inf=False,
    ),
)
def test_torch_tensor_sin(
    dtype_and_x,
    frontend_method_data,
    init_flags,
    method_flags,
    frontend,
    on_device,
    backend_fw,
):
    input_dtype, x = dtype_and_x
    helpers.test_frontend_method(
        init_input_dtypes=input_dtype,
        backend_to_test=backend_fw,
        init_all_as_kwargs_np={
            "data": x[0],
        },
        method_input_dtypes=input_dtype,
        method_all_as_kwargs_np={},
        frontend_method_data=frontend_method_data,
        init_flags=init_flags,
        method_flags=method_flags,
        frontend=frontend,
        on_device=on_device,
    )


# arcsin
@handle_frontend_method(
    class_tree=CLASS_TREE,
    init_tree="torch.tensor",
    method_name="arcsin",
    dtype_and_x=helpers.dtype_and_values(
        available_dtypes=helpers.get_dtypes("float"),
        allow_inf=False,
    ),
)
def test_torch_tensor_arcsin(
    dtype_and_x,
    frontend_method_data,
    init_flags,
    method_flags,
    frontend,
    on_device,
    backend_fw,
):
    input_dtype, x = dtype_and_x
    helpers.test_frontend_method(
        init_input_dtypes=input_dtype,
        backend_to_test=backend_fw,
        init_all_as_kwargs_np={
            "data": x[0],
        },
        method_input_dtypes=input_dtype,
        method_all_as_kwargs_np={},
        frontend_method_data=frontend_method_data,
        init_flags=init_flags,
        method_flags=method_flags,
        frontend=frontend,
        on_device=on_device,
    )


# sum
@handle_frontend_method(
    class_tree=CLASS_TREE,
    init_tree="torch.tensor",
    method_name="sum",
    dtype_x_dim=_get_castable_dtype(
        min_value=-1e04,
        max_value=1e04,
    ),
    keepdim=st.booleans(),
)
def test_torch_tensor_sum(
    dtype_x_dim,
    keepdim,
    frontend_method_data,
    init_flags,
    method_flags,
    frontend,
    on_device,
    backend_fw,
):
    input_dtype, x, dim, castable_dtype = dtype_x_dim
    if method_flags.as_variable:
        castable_dtype = input_dtype
    input_dtype = [input_dtype]
    helpers.test_frontend_method(
        init_input_dtypes=input_dtype,
        backend_to_test=backend_fw,
        init_all_as_kwargs_np={
            "data": x[0],
        },
        method_input_dtypes=input_dtype,
        method_all_as_kwargs_np={
            "dim": dim,
            "keepdim": keepdim,
            "dtype": castable_dtype,
        },
        frontend_method_data=frontend_method_data,
        init_flags=init_flags,
        method_flags=method_flags,
        frontend=frontend,
        on_device=on_device,
    )


# atan
@handle_frontend_method(
    class_tree=CLASS_TREE,
    init_tree="torch.tensor",
    method_name="atan",
    dtype_and_x=helpers.dtype_and_values(
        available_dtypes=helpers.get_dtypes("float"),
        allow_inf=False,
    ),
)
def test_torch_tensor_atan(
    dtype_and_x,
    frontend_method_data,
    init_flags,
    method_flags,
    frontend,
    on_device,
    backend_fw,
):
    input_dtype, x = dtype_and_x
    helpers.test_frontend_method(
        init_input_dtypes=input_dtype,
        backend_to_test=backend_fw,
        init_all_as_kwargs_np={
            "data": x[0],
        },
        method_input_dtypes=input_dtype,
        method_all_as_kwargs_np={},
        frontend_method_data=frontend_method_data,
        init_flags=init_flags,
        method_flags=method_flags,
        frontend=frontend,
        on_device=on_device,
    )


# atan2
@handle_frontend_method(
    class_tree=CLASS_TREE,
    init_tree="torch.tensor",
    method_name="atan2",
    dtype_and_x=helpers.dtype_and_values(
        available_dtypes=helpers.get_dtypes("float"),
        num_arrays=2,
    ),
)
def test_torch_tensor_atan2(
    dtype_and_x,
    frontend_method_data,
    init_flags,
    method_flags,
    frontend,
    on_device,
    backend_fw,
):
    input_dtype, x = dtype_and_x
    helpers.test_frontend_method(
        init_input_dtypes=input_dtype,
        backend_to_test=backend_fw,
        init_all_as_kwargs_np={
            "data": x[0],
        },
        method_input_dtypes=input_dtype,
        method_all_as_kwargs_np={
            "other": x[1],
        },
        frontend_method_data=frontend_method_data,
        init_flags=init_flags,
        method_flags=method_flags,
        frontend=frontend,
        on_device=on_device,
    )


# sin_
@handle_frontend_method(
    class_tree=CLASS_TREE,
    init_tree="torch.tensor",
    method_name="sin_",
    dtype_and_x=helpers.dtype_and_values(
        available_dtypes=helpers.get_dtypes("float"),
        allow_inf=False,
    ),
)
def test_torch_tensor_sin_(
    dtype_and_x,
    frontend_method_data,
    init_flags,
    method_flags,
    frontend,
    on_device,
    backend_fw,
):
    input_dtype, x = dtype_and_x
    helpers.test_frontend_method(
        init_input_dtypes=input_dtype,
        backend_to_test=backend_fw,
        init_all_as_kwargs_np={
            "data": x[0],
        },
        method_input_dtypes=input_dtype,
        method_all_as_kwargs_np={},
        frontend_method_data=frontend_method_data,
        init_flags=init_flags,
        method_flags=method_flags,
        frontend=frontend,
        on_device=on_device,
    )


# cos
@handle_frontend_method(
    class_tree=CLASS_TREE,
    init_tree="torch.tensor",
    method_name="cos",
    dtype_and_x=helpers.dtype_and_values(
        available_dtypes=helpers.get_dtypes("float"),
        allow_inf=False,
    ),
)
def test_torch_tensor_cos(
    dtype_and_x,
    frontend_method_data,
    init_flags,
    method_flags,
    frontend,
    on_device,
    backend_fw,
):
    input_dtype, x = dtype_and_x
    helpers.test_frontend_method(
        init_input_dtypes=input_dtype,
        backend_to_test=backend_fw,
        init_all_as_kwargs_np={
            "data": x[0],
        },
        method_input_dtypes=input_dtype,
        method_all_as_kwargs_np={},
        frontend_method_data=frontend_method_data,
        init_flags=init_flags,
        method_flags=method_flags,
        frontend=frontend,
        on_device=on_device,
    )


# cos_
@handle_frontend_method(
    class_tree=CLASS_TREE,
    init_tree="torch.tensor",
    method_name="cos_",
    dtype_and_x=helpers.dtype_and_values(
        available_dtypes=helpers.get_dtypes("float"),
        allow_inf=False,
    ),
)
def test_torch_tensor_cos_(
    dtype_and_x,
    frontend_method_data,
    init_flags,
    method_flags,
    frontend,
    on_device,
    backend_fw,
):
    input_dtype, x = dtype_and_x
    helpers.test_frontend_method(
        init_input_dtypes=input_dtype,
        backend_to_test=backend_fw,
        init_all_as_kwargs_np={
            "data": list(x[0]) if type(x[0]) == int else x[0],
        },
        method_input_dtypes=input_dtype,
        method_all_as_kwargs_np={},
        frontend_method_data=frontend_method_data,
        init_flags=init_flags,
        method_flags=method_flags,
        frontend=frontend,
        on_device=on_device,
    )


# sinh
@handle_frontend_method(
    class_tree=CLASS_TREE,
    init_tree="torch.tensor",
    method_name="sinh",
    dtype_and_x=helpers.dtype_and_values(
        available_dtypes=helpers.get_dtypes("float"),
        allow_inf=False,
    ),
)
def test_torch_tensor_sinh(
    dtype_and_x,
    frontend_method_data,
    init_flags,
    method_flags,
    frontend,
    on_device,
    backend_fw,
):
    input_dtype, x = dtype_and_x
    helpers.test_frontend_method(
        init_input_dtypes=input_dtype,
        backend_to_test=backend_fw,
        init_all_as_kwargs_np={
            "data": x[0],
        },
        method_input_dtypes=input_dtype,
        method_all_as_kwargs_np={},
        frontend_method_data=frontend_method_data,
        init_flags=init_flags,
        method_flags=method_flags,
        frontend=frontend,
        on_device=on_device,
    )


# sinh_
@handle_frontend_method(
    class_tree=CLASS_TREE,
    init_tree="torch.tensor",
    method_name="sinh_",
    dtype_and_x=helpers.dtype_and_values(
        available_dtypes=helpers.get_dtypes("float"),
        allow_inf=False,
    ),
)
def test_torch_tensor_sinh_(
    dtype_and_x,
    frontend_method_data,
    init_flags,
    method_flags,
    frontend,
    on_device,
    backend_fw,
):
    input_dtype, x = dtype_and_x
    helpers.test_frontend_method(
        init_input_dtypes=input_dtype,
        backend_to_test=backend_fw,
        init_all_as_kwargs_np={
            "data": x[0],
        },
        method_input_dtypes=input_dtype,
        method_all_as_kwargs_np={},
        frontend_method_data=frontend_method_data,
        init_flags=init_flags,
        method_flags=method_flags,
        frontend=frontend,
        on_device=on_device,
    )


# cosh
@handle_frontend_method(
    class_tree=CLASS_TREE,
    init_tree="torch.tensor",
    method_name="cosh",
    dtype_and_x=helpers.dtype_and_values(
        available_dtypes=helpers.get_dtypes("float"),
        allow_inf=False,
    ),
)
def test_torch_tensor_cosh(
    dtype_and_x,
    frontend_method_data,
    init_flags,
    method_flags,
    frontend,
    on_device,
    backend_fw,
):
    input_dtype, x = dtype_and_x
    helpers.test_frontend_method(
        init_input_dtypes=input_dtype,
        backend_to_test=backend_fw,
        init_all_as_kwargs_np={
            "data": x[0],
        },
        method_input_dtypes=input_dtype,
        method_all_as_kwargs_np={},
        frontend_method_data=frontend_method_data,
        init_flags=init_flags,
        method_flags=method_flags,
        frontend=frontend,
        on_device=on_device,
    )


# cosh_
@handle_frontend_method(
    class_tree=CLASS_TREE,
    init_tree="torch.tensor",
    method_name="cosh_",
    dtype_and_x=helpers.dtype_and_values(
        available_dtypes=helpers.get_dtypes("float"),
        allow_inf=False,
    ),
)
def test_torch_tensor_cosh_(
    dtype_and_x,
    frontend_method_data,
    init_flags,
    method_flags,
    frontend,
    on_device,
    backend_fw,
):
    input_dtype, x = dtype_and_x
    helpers.test_frontend_method(
        init_input_dtypes=input_dtype,
        backend_to_test=backend_fw,
        init_all_as_kwargs_np={
            "data": x[0],
        },
        method_input_dtypes=input_dtype,
        method_all_as_kwargs_np={},
        frontend_method_data=frontend_method_data,
        init_flags=init_flags,
        method_flags=method_flags,
        frontend=frontend,
        on_device=on_device,
        rtol_=1e-2,
        atol_=1e-2,
    )


# view
@handle_frontend_method(
    class_tree=CLASS_TREE,
    init_tree="torch.tensor",
    method_name="view",
    dtype_x=helpers.dtype_and_values(
        available_dtypes=helpers.get_dtypes("valid"),
        shape=st.shared(helpers.get_shape(), key="value_shape"),
    ),
    shape=helpers.reshape_shapes(
        shape=st.shared(helpers.get_shape(min_num_dims=1), key="value_shape")
    ),
)
def test_torch_tensor_view(
    dtype_x,
    shape,
    frontend_method_data,
    init_flags,
    method_flags,
    frontend,
    on_device,
    backend_fw,
):
    input_dtype, x = dtype_x
    helpers.test_frontend_method(
        init_input_dtypes=input_dtype,
        backend_to_test=backend_fw,
        init_all_as_kwargs_np={
            "data": x[0],
        },
        method_input_dtypes=input_dtype,
        method_all_as_kwargs_np={
            "size": shape,
        },
        frontend_method_data=frontend_method_data,
        init_flags=init_flags,
        method_flags=method_flags,
        frontend=frontend,
        on_device=on_device,
    )


@handle_frontend_method(
    class_tree=CLASS_TREE,
    init_tree="torch.tensor",
    method_name="float",
    dtype_x=helpers.dtype_and_values(
        available_dtypes=helpers.get_dtypes("valid"),
    ),
)
def test_torch_tensor_float(
    dtype_x,
    frontend_method_data,
    init_flags,
    method_flags,
    frontend,
    on_device,
    backend_fw,
):
    input_dtype, x = dtype_x
    helpers.test_frontend_method(
        init_input_dtypes=input_dtype,
        backend_to_test=backend_fw,
        init_all_as_kwargs_np={
            "data": x[0],
        },
        method_input_dtypes=input_dtype,
        method_all_as_kwargs_np={},
        frontend_method_data=frontend_method_data,
        init_flags=init_flags,
        method_flags=method_flags,
        frontend=frontend,
        on_device=on_device,
    )


@handle_frontend_method(
    class_tree=CLASS_TREE,
    init_tree="torch.tensor",
    method_name="double",
    dtype_and_x=helpers.dtype_and_values(
        available_dtypes=helpers.get_dtypes("valid"),
    ),
)
def test_torch_tensor_double(
    dtype_and_x,
    frontend_method_data,
    init_flags,
    method_flags,
    frontend,
    backend_fw,
    on_device,
):
    input_dtype, x = dtype_and_x
    helpers.test_frontend_method(
        init_input_dtypes=input_dtype,
        init_all_as_kwargs_np={
            "data": x[0],
        },
        method_input_dtypes=input_dtype,
        method_all_as_kwargs_np={},
        frontend_method_data=frontend_method_data,
        init_flags=init_flags,
        method_flags=method_flags,
        frontend=frontend,
        backend_to_test=backend_fw,
        on_device=on_device,
    )


# asinh
@handle_frontend_method(
    class_tree=CLASS_TREE,
    init_tree="torch.tensor",
    method_name="asinh",
    dtype_and_x=helpers.dtype_and_values(
        available_dtypes=helpers.get_dtypes("float"),
        allow_inf=False,
    ),
)
def test_torch_tensor_asinh(
    dtype_and_x,
    frontend_method_data,
    init_flags,
    method_flags,
    frontend,
    on_device,
    backend_fw,
):
    input_dtype, x = dtype_and_x
    helpers.test_frontend_method(
        init_input_dtypes=input_dtype,
        backend_to_test=backend_fw,
        init_all_as_kwargs_np={
            "data": x[0],
        },
        method_input_dtypes=input_dtype,
        method_all_as_kwargs_np={},
        frontend_method_data=frontend_method_data,
        init_flags=init_flags,
        method_flags=method_flags,
        frontend=frontend,
        rtol_=1e-2,
        atol_=1e-2,
        on_device=on_device,
    )


# asinh_
@handle_frontend_method(
    class_tree=CLASS_TREE,
    init_tree="torch.tensor",
    method_name="asinh_",
    dtype_and_x=helpers.dtype_and_values(
        available_dtypes=helpers.get_dtypes("float"),
        allow_inf=False,
    ),
)
def test_torch_tensor_asinh_(
    dtype_and_x,
    frontend_method_data,
    init_flags,
    method_flags,
    frontend,
    on_device,
    backend_fw,
):
    input_dtype, x = dtype_and_x
    helpers.test_frontend_method(
        init_input_dtypes=input_dtype,
        backend_to_test=backend_fw,
        init_all_as_kwargs_np={
            "data": x[0],
        },
        method_input_dtypes=input_dtype,
        method_all_as_kwargs_np={},
        frontend_method_data=frontend_method_data,
        init_flags=init_flags,
        method_flags=method_flags,
        frontend=frontend,
        rtol_=1e-2,
        atol_=1e-2,
        on_device=on_device,
    )


# tan
@handle_frontend_method(
    class_tree=CLASS_TREE,
    init_tree="torch.tensor",
    method_name="tan",
    dtype_and_x=helpers.dtype_and_values(
        available_dtypes=helpers.get_dtypes("float"),
        allow_inf=False,
    ),
)
def test_torch_tensor_tan(
    dtype_and_x,
    frontend_method_data,
    init_flags,
    method_flags,
    frontend,
    on_device,
    backend_fw,
):
    input_dtype, x = dtype_and_x
    helpers.test_frontend_method(
        init_input_dtypes=input_dtype,
        backend_to_test=backend_fw,
        init_all_as_kwargs_np={
            "data": x[0],
        },
        method_input_dtypes=input_dtype,
        method_all_as_kwargs_np={},
        frontend_method_data=frontend_method_data,
        init_flags=init_flags,
        method_flags=method_flags,
        frontend=frontend,
        on_device=on_device,
    )


# tanh
@handle_frontend_method(
    class_tree=CLASS_TREE,
    init_tree="torch.tensor",
    method_name="tanh",
    dtype_and_x=helpers.dtype_and_values(
        available_dtypes=helpers.get_dtypes("float"),
        allow_inf=False,
    ),
)
def test_torch_tensor_tanh(
    dtype_and_x,
    frontend_method_data,
    init_flags,
    method_flags,
    frontend,
    on_device,
    backend_fw,
):
    input_dtype, x = dtype_and_x
    helpers.test_frontend_method(
        init_input_dtypes=input_dtype,
        backend_to_test=backend_fw,
        init_all_as_kwargs_np={
            "data": x[0],
        },
        method_input_dtypes=input_dtype,
        method_all_as_kwargs_np={},
        frontend_method_data=frontend_method_data,
        init_flags=init_flags,
        method_flags=method_flags,
        frontend=frontend,
        on_device=on_device,
    )


# tanh_
@handle_frontend_method(
    class_tree=CLASS_TREE,
    init_tree="torch.tensor",
    method_name="tanh_",
    dtype_and_x=helpers.dtype_and_values(
        available_dtypes=helpers.get_dtypes("float"),
        allow_inf=False,
    ),
)
def test_torch_tensor_tanh_(
    dtype_and_x,
    frontend_method_data,
    init_flags,
    method_flags,
    frontend,
    on_device,
    backend_fw,
):
    input_dtype, x = dtype_and_x
    helpers.test_frontend_method(
        init_input_dtypes=input_dtype,
        backend_to_test=backend_fw,
        init_all_as_kwargs_np={
            "data": x[0],
        },
        method_input_dtypes=input_dtype,
        method_all_as_kwargs_np={},
        frontend_method_data=frontend_method_data,
        init_flags=init_flags,
        method_flags=method_flags,
        frontend=frontend,
        on_device=on_device,
    )


# asin
@handle_frontend_method(
    class_tree=CLASS_TREE,
    init_tree="torch.tensor",
    method_name="asin",
    dtype_and_x=helpers.dtype_and_values(
        available_dtypes=helpers.get_dtypes("float"),
        allow_inf=False,
    ),
)
def test_torch_tensor_asin(
    dtype_and_x,
    frontend_method_data,
    init_flags,
    method_flags,
    frontend,
    on_device,
    backend_fw,
):
    input_dtype, x = dtype_and_x
    helpers.test_frontend_method(
        init_input_dtypes=input_dtype,
        backend_to_test=backend_fw,
        init_all_as_kwargs_np={
            "data": x[0],
        },
        method_input_dtypes=input_dtype,
        method_all_as_kwargs_np={},
        frontend_method_data=frontend_method_data,
        init_flags=init_flags,
        method_flags=method_flags,
        frontend=frontend,
        on_device=on_device,
    )


# amax
@handle_frontend_method(
    class_tree=CLASS_TREE,
    init_tree="torch.tensor",
    method_name="amax",
    dtype_x_axis=helpers.dtype_values_axis(
        available_dtypes=helpers.get_dtypes("numeric"),
        valid_axis=True,
        force_int_axis=True,
    ),
    keepdim=st.booleans(),
)
def test_torch_tensor_amax(
    dtype_x_axis,
    keepdim,
    frontend_method_data,
    init_flags,
    method_flags,
    frontend,
    on_device,
    backend_fw,
):
    input_dtype, x, axis = dtype_x_axis
    helpers.test_frontend_method(
        init_input_dtypes=input_dtype,
        backend_to_test=backend_fw,
        init_all_as_kwargs_np={
            "data": x[0],
        },
        method_input_dtypes=input_dtype,
        method_all_as_kwargs_np={
            "dim": axis,
            "keepdim": keepdim,
        },
        frontend_method_data=frontend_method_data,
        init_flags=init_flags,
        method_flags=method_flags,
        frontend=frontend,
        on_device=on_device,
    )


# abs
@handle_frontend_method(
    class_tree=CLASS_TREE,
    init_tree="torch.tensor",
    method_name="abs",
    dtype_and_x=helpers.dtype_and_values(
        available_dtypes=helpers.get_dtypes("float"),
    ),
)
def test_torch_tensor_abs(
    dtype_and_x,
    frontend_method_data,
    init_flags,
    method_flags,
    frontend,
    on_device,
    backend_fw,
):
    input_dtype, x = dtype_and_x
    helpers.test_frontend_method(
        init_input_dtypes=input_dtype,
        backend_to_test=backend_fw,
        init_all_as_kwargs_np={
            "data": x[0],
        },
        method_input_dtypes=input_dtype,
        method_all_as_kwargs_np={},
        frontend_method_data=frontend_method_data,
        init_flags=init_flags,
        method_flags=method_flags,
        frontend=frontend,
        on_device=on_device,
    )


# abs_
@handle_frontend_method(
    class_tree=CLASS_TREE,
    init_tree="torch.tensor",
    method_name="abs_",
    dtype_and_x=helpers.dtype_and_values(
        available_dtypes=helpers.get_dtypes("float"),
    ),
)
def test_torch_tensor_abs_(
    dtype_and_x,
    frontend_method_data,
    init_flags,
    method_flags,
    frontend,
    on_device,
    backend_fw,
):
    input_dtype, x = dtype_and_x
    helpers.test_frontend_method(
        init_input_dtypes=input_dtype,
        backend_to_test=backend_fw,
        init_all_as_kwargs_np={
            "data": x[0],
        },
        method_input_dtypes=input_dtype,
        method_all_as_kwargs_np={},
        frontend_method_data=frontend_method_data,
        init_flags=init_flags,
        method_flags=method_flags,
        frontend=frontend,
        on_device=on_device,
    )


# amin
@handle_frontend_method(
    class_tree=CLASS_TREE,
    init_tree="torch.tensor",
    method_name="amin",
    dtype_x_axis=helpers.dtype_values_axis(
        available_dtypes=helpers.get_dtypes("numeric"),
        valid_axis=True,
        force_int_axis=True,
    ),
    keepdim=st.booleans(),
)
def test_torch_tensor_amin(
    dtype_x_axis,
    keepdim,
    frontend_method_data,
    init_flags,
    method_flags,
    frontend,
    on_device,
    backend_fw,
):
    input_dtype, x, axis = dtype_x_axis
    helpers.test_frontend_method(
        init_input_dtypes=input_dtype,
        backend_to_test=backend_fw,
        init_all_as_kwargs_np={
            "data": x[0],
        },
        method_input_dtypes=input_dtype,
        method_all_as_kwargs_np={
            "dim": axis,
            "keepdim": keepdim,
        },
        frontend_method_data=frontend_method_data,
        init_flags=init_flags,
        method_flags=method_flags,
        frontend=frontend,
        on_device=on_device,
    )


# aminmax
@handle_frontend_method(
    class_tree=CLASS_TREE,
    init_tree="torch.tensor",
    method_name="aminmax",
    dtype_input_axis=helpers.dtype_and_values(
        available_dtypes=helpers.get_dtypes("numeric"),
    ),
)
def test_torch_tensor_aminmax(
    dtype_input_axis,
    frontend_method_data,
    init_flags,
    method_flags,
    frontend,
    on_device,
    backend_fw,
):
    input_dtype, x = dtype_input_axis
    helpers.test_frontend_method(
        init_input_dtypes=input_dtype,
        backend_to_test=backend_fw,
        init_all_as_kwargs_np={
            "data": x[0],
        },
        method_input_dtypes=input_dtype,
        method_all_as_kwargs_np={},
        frontend_method_data=frontend_method_data,
        init_flags=init_flags,
        method_flags=method_flags,
        frontend=frontend,
        on_device=on_device,
    )


# bernoulli
@handle_frontend_method(
    class_tree=CLASS_TREE,
    init_tree="torch.tensor",
    method_name="bernoulli",
    dtype_and_x=helpers.dtype_and_values(
        available_dtypes=helpers.get_dtypes("valid"),
    ),
    test_with_out=st.just(True),
)
def test_torch_tensor_bernoulli(
    dtype_and_x,
    frontend,
    frontend_method_data,
    init_flags,
    method_flags,
    backend_fw,
):
    input_dtype, x = dtype_and_x
    helpers.test_frontend_method(
        init_input_dtypes=input_dtype,
        backend_to_test=backend_fw,
        init_all_as_kwargs_np={
            "input": x[0],
        },
        method_input_dtypes=input_dtype,
        method_all_as_kwargs_np={"generator": x[1], "out": x[2]},
        frontend_method_data=frontend_method_data,
        init_flags=init_flags,
        method_flags=method_flags,
        frontend=frontend,
    )


# contiguous
@handle_frontend_method(
    class_tree=CLASS_TREE,
    init_tree="torch.tensor",
    method_name="contiguous",
    dtype_and_x=helpers.dtype_and_values(
        available_dtypes=helpers.get_dtypes("float"),
        allow_inf=False,
    ),
)
def test_torch_tensor_contiguous(
    dtype_and_x,
    frontend_method_data,
    init_flags,
    method_flags,
    frontend,
    on_device,
    backend_fw,
):
    input_dtype, x = dtype_and_x
    helpers.test_frontend_method(
        init_input_dtypes=input_dtype,
        backend_to_test=backend_fw,
        init_all_as_kwargs_np={
            "data": x[0],
        },
        method_input_dtypes=input_dtype,
        method_all_as_kwargs_np={},
        frontend_method_data=frontend_method_data,
        init_flags=init_flags,
        method_flags=method_flags,
        frontend=frontend,
        on_device=on_device,
    )


# log
@handle_frontend_method(
    class_tree=CLASS_TREE,
    init_tree="torch.tensor",
    method_name="log",
    dtype_and_x=helpers.dtype_and_values(
        available_dtypes=helpers.get_dtypes("float"),
        allow_inf=False,
    ),
)
def test_torch_tensor_log(
    dtype_and_x,
    frontend_method_data,
    init_flags,
    method_flags,
    frontend,
    on_device,
    backend_fw,
):
    input_dtype, x = dtype_and_x
    helpers.test_frontend_method(
        init_input_dtypes=input_dtype,
        backend_to_test=backend_fw,
        init_all_as_kwargs_np={
            "data": x[0],
        },
        method_input_dtypes=input_dtype,
        method_all_as_kwargs_np={},
        frontend_method_data=frontend_method_data,
        init_flags=init_flags,
        method_flags=method_flags,
        frontend=frontend,
        on_device=on_device,
    )


# log_
@handle_frontend_method(
    class_tree=CLASS_TREE,
    init_tree="torch.tensor",
    method_name="log_",
    dtype_and_x=helpers.dtype_and_values(
        available_dtypes=helpers.get_dtypes("float"),
        allow_inf=False,
    ),
)
def test_torch_tensor_log_(
    dtype_and_x,
    frontend_method_data,
    init_flags,
    method_flags,
    frontend,
    on_device,
    backend_fw,
):
    input_dtype, x = dtype_and_x
    helpers.test_frontend_method(
        init_input_dtypes=input_dtype,
        backend_to_test=backend_fw,
        init_all_as_kwargs_np={
            "data": x[0],
        },
        method_input_dtypes=input_dtype,
        method_all_as_kwargs_np={},
        frontend_method_data=frontend_method_data,
        init_flags=init_flags,
        method_flags=method_flags,
        frontend=frontend,
        on_device=on_device,
    )


# log2
@handle_frontend_method(
    class_tree=CLASS_TREE,
    init_tree="torch.tensor",
    method_name="log2",
    dtype_and_x=helpers.dtype_and_values(
        available_dtypes=helpers.get_dtypes("float"),
        allow_inf=False,
    ),
)
def test_torch_tensor_log2(
    dtype_and_x,
    frontend_method_data,
    init_flags,
    method_flags,
    frontend,
    on_device,
    backend_fw,
):
    input_dtype, x = dtype_and_x
    helpers.test_frontend_method(
        init_input_dtypes=input_dtype,
        backend_to_test=backend_fw,
        init_all_as_kwargs_np={
            "data": x[0],
        },
        method_input_dtypes=input_dtype,
        method_all_as_kwargs_np={},
        frontend_method_data=frontend_method_data,
        init_flags=init_flags,
        method_flags=method_flags,
        frontend=frontend,
        on_device=on_device,
    )


# __bool__
@handle_frontend_method(
    class_tree=CLASS_TREE,
    init_tree="torch.tensor",
    method_name="__bool__",
    dtype_and_x=helpers.dtype_and_values(
        max_dim_size=1,
        min_value=-1e04,
        max_value=1e04,
    ),
)
def test_torch___bool__(
    dtype_and_x,
    frontend_method_data,
    init_flags,
    method_flags,
    frontend,
    on_device,
    backend_fw,
):
    input_dtype, x = dtype_and_x
    helpers.test_frontend_method(
        init_input_dtypes=input_dtype,
        backend_to_test=backend_fw,
        init_all_as_kwargs_np={
            "data": x[0],
        },
        method_input_dtypes=[],
        method_all_as_kwargs_np={},
        frontend_method_data=frontend_method_data,
        init_flags=init_flags,
        method_flags=method_flags,
        frontend=frontend,
        on_device=on_device,
    )


# __add__
@handle_frontend_method(
    class_tree=CLASS_TREE,
    init_tree="torch.tensor",
    method_name="__add__",
    dtype_and_x=helpers.dtype_and_values(
        available_dtypes=helpers.get_dtypes("float"),
        num_arrays=2,
        min_value=-1e04,
        max_value=1e04,
        allow_inf=False,
    ),
)
def test_torch___add__(
    dtype_and_x,
    frontend_method_data,
    init_flags,
    method_flags,
    frontend,
    on_device,
    backend_fw,
):
    input_dtype, x = dtype_and_x
    helpers.test_frontend_method(
        init_input_dtypes=input_dtype,
        backend_to_test=backend_fw,
        init_all_as_kwargs_np={
            "data": x[0],
        },
        method_input_dtypes=input_dtype,
        method_all_as_kwargs_np={
            "other": x[1],
        },
        frontend_method_data=frontend_method_data,
        init_flags=init_flags,
        method_flags=method_flags,
        frontend=frontend,
        on_device=on_device,
    )


# arcsinh
@handle_frontend_method(
    class_tree=CLASS_TREE,
    init_tree="torch.tensor",
    method_name="arcsinh",
    dtype_and_x=helpers.dtype_and_values(
        min_value=-1.0,
        max_value=1.0,
        available_dtypes=helpers.get_dtypes("float"),
    ),
)
def test_torch_tensor_arcsinh(
    dtype_and_x,
    frontend_method_data,
    init_flags,
    method_flags,
    frontend,
    on_device,
    backend_fw,
):
    input_dtype, x = dtype_and_x
    helpers.test_frontend_method(
        init_input_dtypes=input_dtype,
        backend_to_test=backend_fw,
        init_all_as_kwargs_np={
            "data": x[0],
        },
        method_input_dtypes=[],
        method_all_as_kwargs_np={},
        frontend_method_data=frontend_method_data,
        init_flags=init_flags,
        method_flags=method_flags,
        frontend=frontend,
        on_device=on_device,
    )


# __long__
@handle_frontend_method(
    class_tree=CLASS_TREE,
    init_tree="torch.tensor",
    method_name="__long__",
    dtype_and_x=helpers.dtype_and_values(
        available_dtypes=helpers.get_dtypes("integer"),
        min_value=-1e04,
        max_value=1e04,
        allow_inf=False,
    ),
)
def test_torch___long__(
    dtype_and_x,
    frontend_method_data,
    init_flags,
    method_flags,
    frontend,
    on_device,
    backend_fw,
):
    input_dtype, x = dtype_and_x
    helpers.test_frontend_method(
        init_input_dtypes=input_dtype,
        backend_to_test=backend_fw,
        init_all_as_kwargs_np={
            "data": x[0],
        },
        method_input_dtypes=input_dtype,
        method_all_as_kwargs_np={},
        frontend_method_data=frontend_method_data,
        init_flags=init_flags,
        method_flags=method_flags,
        frontend=frontend,
        on_device=on_device,
    )


# __radd__
@handle_frontend_method(
    class_tree=CLASS_TREE,
    init_tree="torch.tensor",
    method_name="__radd__",
    dtype_and_x=helpers.dtype_and_values(
        available_dtypes=helpers.get_dtypes("float"),
        num_arrays=2,
        min_value=-1e04,
        max_value=1e04,
        allow_inf=False,
    ),
)
def test_torch___radd__(
    dtype_and_x,
    frontend_method_data,
    init_flags,
    method_flags,
    frontend,
    on_device,
    backend_fw,
):
    input_dtype, x = dtype_and_x
    helpers.test_frontend_method(
        init_input_dtypes=input_dtype,
        backend_to_test=backend_fw,
        init_all_as_kwargs_np={
            "data": x[0],
        },
        method_input_dtypes=input_dtype,
        method_all_as_kwargs_np={
            "other": x[1],
        },
        frontend_method_data=frontend_method_data,
        init_flags=init_flags,
        method_flags=method_flags,
        frontend=frontend,
        on_device=on_device,
    )


# __sub__
@handle_frontend_method(
    class_tree=CLASS_TREE,
    init_tree="torch.tensor",
    method_name="__sub__",
    dtype_and_x=helpers.dtype_and_values(
        available_dtypes=helpers.get_dtypes("float"),
        num_arrays=2,
        min_value=-1e04,
        max_value=1e04,
        allow_inf=False,
    ),
)
def test_torch___sub__(
    dtype_and_x,
    frontend_method_data,
    init_flags,
    method_flags,
    frontend,
    on_device,
    backend_fw,
):
    input_dtype, x = dtype_and_x
    helpers.test_frontend_method(
        init_input_dtypes=input_dtype,
        backend_to_test=backend_fw,
        init_all_as_kwargs_np={
            "data": x[0],
        },
        method_input_dtypes=input_dtype,
        method_all_as_kwargs_np={
            "other": x[1],
        },
        frontend_method_data=frontend_method_data,
        init_flags=init_flags,
        method_flags=method_flags,
        frontend=frontend,
        on_device=on_device,
    )


# __mul__
@handle_frontend_method(
    class_tree=CLASS_TREE,
    init_tree="torch.tensor",
    method_name="__mul__",
    dtype_and_x=helpers.dtype_and_values(
        available_dtypes=helpers.get_dtypes("float"),
        num_arrays=2,
        min_value=-1e04,
        max_value=1e04,
        allow_inf=False,
    ),
)
def test_torch___mul__(
    dtype_and_x,
    frontend_method_data,
    init_flags,
    method_flags,
    frontend,
    on_device,
    backend_fw,
):
    input_dtype, x = dtype_and_x
    helpers.test_frontend_method(
        init_input_dtypes=input_dtype,
        backend_to_test=backend_fw,
        init_all_as_kwargs_np={
            "data": x[0],
        },
        method_input_dtypes=input_dtype,
        method_all_as_kwargs_np={
            "other": x[1],
        },
        frontend_method_data=frontend_method_data,
        init_flags=init_flags,
        method_flags=method_flags,
        frontend=frontend,
        on_device=on_device,
    )


@st.composite
def _get_dtype_and_multiplicative_matrices(draw):
    return draw(
        st.one_of(
            _get_dtype_input_and_matrices(),
            _get_dtype_and_3dbatch_matrices(),
        )
    )


# __matmul__
@handle_frontend_method(
    class_tree=CLASS_TREE,
    init_tree="torch.tensor",
    method_name="__matmul__",
    dtype_tensor1_tensor2=_get_dtype_and_multiplicative_matrices(),
)
def test_torch___matmul__(
    dtype_tensor1_tensor2,
    frontend_method_data,
    init_flags,
    method_flags,
    frontend,
    on_device,
    backend_fw,
):
    dtype, tensor1, tensor2 = dtype_tensor1_tensor2
    helpers.test_frontend_method(
        init_input_dtypes=dtype,
        backend_to_test=backend_fw,
        init_all_as_kwargs_np={
            "data": tensor1,
        },
        method_input_dtypes=dtype,
        method_all_as_kwargs_np={"other": tensor2},
        frontend_method_data=frontend_method_data,
        init_flags=init_flags,
        method_flags=method_flags,
        frontend=frontend,
        on_device=on_device,
    )


# __rsub__
@handle_frontend_method(
    class_tree=CLASS_TREE,
    init_tree="torch.tensor",
    method_name="__rsub__",
    dtype_and_x=helpers.dtype_and_values(
        available_dtypes=helpers.get_dtypes("numeric"),
        num_arrays=2,
    ),
)
def test_torch___rsub__(
    dtype_and_x,
    frontend_method_data,
    init_flags,
    method_flags,
    frontend,
    on_device,
    backend_fw,
):
    input_dtype, x = dtype_and_x
    helpers.test_frontend_method(
        init_input_dtypes=input_dtype,
        backend_to_test=backend_fw,
        init_all_as_kwargs_np={
            "data": x[0],
        },
        method_input_dtypes=input_dtype,
        method_all_as_kwargs_np={
            "other": x[1],
        },
        frontend_method_data=frontend_method_data,
        init_flags=init_flags,
        method_flags=method_flags,
        frontend=frontend,
        on_device=on_device,
    )


# __rmul__
@handle_frontend_method(
    class_tree=CLASS_TREE,
    init_tree="torch.tensor",
    method_name="__rmul__",
    dtype_and_x=helpers.dtype_and_values(
        available_dtypes=helpers.get_dtypes("float"),
        num_arrays=2,
        min_value=-1e04,
        max_value=1e04,
        allow_inf=False,
    ),
)
def test_torch___rmul__(
    dtype_and_x,
    frontend_method_data,
    init_flags,
    method_flags,
    frontend,
    on_device,
    backend_fw,
):
    input_dtype, x = dtype_and_x
    helpers.test_frontend_method(
        init_input_dtypes=input_dtype,
        backend_to_test=backend_fw,
        init_all_as_kwargs_np={
            "data": x[0],
        },
        method_input_dtypes=input_dtype,
        method_all_as_kwargs_np={
            "other": x[1],
        },
        frontend_method_data=frontend_method_data,
        init_flags=init_flags,
        method_flags=method_flags,
        frontend=frontend,
        on_device=on_device,
    )


# __truediv__
@handle_frontend_method(
    class_tree=CLASS_TREE,
    init_tree="torch.tensor",
    method_name="__truediv__",
    dtype_and_x=helpers.dtype_and_values(
        available_dtypes=helpers.get_dtypes("float"),
        shared_dtype=True,
        num_arrays=2,
        min_value=-1e04,
        max_value=1e04,
        allow_inf=False,
    ),
)
def test_torch___truediv__(
    dtype_and_x,
    frontend_method_data,
    init_flags,
    method_flags,
    frontend,
    on_device,
    backend_fw,
):
    input_dtype, x = dtype_and_x
    helpers.test_frontend_method(
        init_input_dtypes=input_dtype,
        backend_to_test=backend_fw,
        init_all_as_kwargs_np={
            "data": x[0],
        },
        method_input_dtypes=input_dtype,
        method_all_as_kwargs_np={
            "other": x[1],
        },
        frontend_method_data=frontend_method_data,
        init_flags=init_flags,
        method_flags=method_flags,
        frontend=frontend,
        on_device=on_device,
    )


@handle_frontend_method(
    class_tree=CLASS_TREE,
    init_tree="torch.tensor",
    method_name="__floordiv__",
    dtype_and_x=helpers.dtype_and_values(
        available_dtypes=helpers.get_dtypes("float"),
        num_arrays=2,
        large_abs_safety_factor=2.5,
        small_abs_safety_factor=2.5,
        safety_factor_scale="log",
    ),
)
def test_torch___floordiv__(
    dtype_and_x,
    frontend_method_data,
    init_flags,
    method_flags,
    frontend,
    on_device,
    backend_fw,
):
    input_dtype, x = dtype_and_x
    assume(not np.any(np.isclose(x[1], 0)))
    helpers.test_frontend_method(
        init_input_dtypes=input_dtype,
        backend_to_test=backend_fw,
        init_all_as_kwargs_np={
            "data": x[0],
        },
        method_input_dtypes=input_dtype,
        method_all_as_kwargs_np={
            "other": x[1],
        },
        frontend_method_data=frontend_method_data,
        init_flags=init_flags,
        method_flags=method_flags,
        frontend=frontend,
        on_device=on_device,
        atol_=1,
    )


# remainder
@handle_frontend_method(
    class_tree=CLASS_TREE,
    init_tree="torch.tensor",
    method_name="remainder",
    dtype_and_x=helpers.dtype_and_values(
        available_dtypes=helpers.get_dtypes("float"),
        large_abs_safety_factor=2.5,
        small_abs_safety_factor=2.5,
        shared_dtype=True,
        num_arrays=2,
    ),
)
def test_torch_tensor_remainder(
    dtype_and_x,
    frontend_method_data,
    init_flags,
    method_flags,
    frontend,
    on_device,
    backend_fw,
):
    input_dtype, x = dtype_and_x
    helpers.test_frontend_method(
        init_input_dtypes=input_dtype,
        backend_to_test=backend_fw,
        init_all_as_kwargs_np={
            "data": x[0],
        },
        method_input_dtypes=input_dtype,
        method_all_as_kwargs_np={
            "other": x[1],
        },
        frontend_method_data=frontend_method_data,
        init_flags=init_flags,
        method_flags=method_flags,
        frontend=frontend,
        on_device=on_device,
    )


@st.composite
def _to_helper(draw):
    dtype_x = draw(
        helpers.dtype_and_values(
            available_dtypes=helpers.get_dtypes("valid"),
            num_arrays=2,
            large_abs_safety_factor=3,
        )
    )
    input_dtype, x = dtype_x
    arg = draw(st.sampled_from(["tensor", "dtype", "device"]))
    if arg == "tensor":
        method_num_positional_args = 1
        method_all_as_kwargs_np = {"other": x[1]}
    elif arg == "dtype":
        method_num_positional_args = 1
        dtype = draw(helpers.get_dtypes("valid", full=False))[0]
        method_all_as_kwargs_np = {"dtype": dtype}
    else:
        method_num_positional_args = 0
        device = draw(st.just("cpu"))
        dtype = draw(helpers.get_dtypes("valid", full=False, none=True))[0]
        method_all_as_kwargs_np = {"dtype": dtype, "device": device}
    return input_dtype, x, method_num_positional_args, method_all_as_kwargs_np


# to
@handle_frontend_method(
    class_tree=CLASS_TREE,
    init_tree="torch.tensor",
    method_name="to",
    args_kwargs=_to_helper(),
)
def test_torch_tensor_to(
    args_kwargs,
    frontend_method_data,
    init_flags,
    method_flags,
    frontend,
    on_device,
    backend_fw,
):
    input_dtype, x, method_num_positional_args, method_all_as_kwargs_np = args_kwargs
    method_flags.num_positional_args = method_num_positional_args
    helpers.test_frontend_method(
        init_input_dtypes=input_dtype,
        backend_to_test=backend_fw,
        init_all_as_kwargs_np={
            "data": x[0],
        },
        method_input_dtypes=input_dtype,
        method_all_as_kwargs_np=method_all_as_kwargs_np,
        frontend_method_data=frontend_method_data,
        init_flags=init_flags,
        method_flags=method_flags,
        frontend=frontend,
        on_device=on_device,
    )


# arctan
@handle_frontend_method(
    class_tree=CLASS_TREE,
    init_tree="torch.tensor",
    method_name="arctan",
    dtype_and_x=helpers.dtype_and_values(
        available_dtypes=helpers.get_dtypes("float"),
        allow_inf=False,
    ),
)
def test_torch_tensor_arctan(
    dtype_and_x,
    frontend_method_data,
    init_flags,
    method_flags,
    frontend,
    on_device,
    backend_fw,
):
    input_dtype, x = dtype_and_x
    helpers.test_frontend_method(
        init_input_dtypes=input_dtype,
        backend_to_test=backend_fw,
        init_all_as_kwargs_np={
            "data": x[0],
        },
        method_input_dtypes=input_dtype,
        method_all_as_kwargs_np={},
        frontend_method_data=frontend_method_data,
        init_flags=init_flags,
        method_flags=method_flags,
        frontend=frontend,
        on_device=on_device,
    )


# arctan_
@handle_frontend_method(
    class_tree=CLASS_TREE,
    init_tree="torch.tensor",
    method_name="arctan_",
    dtype_and_x=helpers.dtype_and_values(
        available_dtypes=helpers.get_dtypes("float"),
        allow_inf=False,
    ),
)
def test_torch_tensor_arctan_(
    dtype_and_x,
    frontend_method_data,
    init_flags,
    method_flags,
    frontend,
    on_device,
    backend_fw,
):
    input_dtype, x = dtype_and_x
    helpers.test_frontend_method(
        init_input_dtypes=input_dtype,
        backend_to_test=backend_fw,
        init_all_as_kwargs_np={
            "data": x[0],
        },
        method_input_dtypes=input_dtype,
        method_all_as_kwargs_np={},
        frontend_method_data=frontend_method_data,
        init_flags=init_flags,
        method_flags=method_flags,
        frontend=frontend,
        on_device=on_device,
    )


# arctan2
@handle_frontend_method(
    class_tree=CLASS_TREE,
    init_tree="torch.tensor",
    method_name="arctan2",
    dtype_and_x=helpers.dtype_and_values(
        available_dtypes=helpers.get_dtypes("float"),
        num_arrays=2,
    ),
)
def test_torch_tensor_arctan2(
    dtype_and_x,
    frontend_method_data,
    init_flags,
    method_flags,
    frontend,
    on_device,
    backend_fw,
):
    input_dtype, x = dtype_and_x
    helpers.test_frontend_method(
        init_input_dtypes=input_dtype,
        backend_to_test=backend_fw,
        init_all_as_kwargs_np={
            "data": x[0],
        },
        method_input_dtypes=input_dtype,
        method_all_as_kwargs_np={
            "other": x[1],
        },
        frontend_method_data=frontend_method_data,
        init_flags=init_flags,
        method_flags=method_flags,
        frontend=frontend,
        on_device=on_device,
    )


# arctan2_
@handle_frontend_method(
    class_tree=CLASS_TREE,
    init_tree="torch.tensor",
    method_name="arctan2_",
    dtype_and_x=helpers.dtype_and_values(
        available_dtypes=helpers.get_dtypes("float"),
        num_arrays=2,
    ),
)
def test_torch_tensor_arctan2_(
    dtype_and_x,
    frontend_method_data,
    init_flags,
    method_flags,
    frontend,
    on_device,
    backend_fw,
):
    input_dtype, x = dtype_and_x
    helpers.test_frontend_method(
        init_input_dtypes=input_dtype,
        backend_to_test=backend_fw,
        init_all_as_kwargs_np={
            "data": x[0],
        },
        method_input_dtypes=input_dtype,
        method_all_as_kwargs_np={
            "other": x[1],
        },
        frontend_method_data=frontend_method_data,
        init_flags=init_flags,
        method_flags=method_flags,
        frontend=frontend,
        on_device=on_device,
    )


# acos
@handle_frontend_method(
    class_tree=CLASS_TREE,
    init_tree="torch.tensor",
    method_name="acos",
    dtype_and_x=helpers.dtype_and_values(
        available_dtypes=helpers.get_dtypes("float"),
        allow_inf=False,
    ),
)
def test_torch_tensor_acos(
    dtype_and_x,
    frontend_method_data,
    init_flags,
    method_flags,
    frontend,
    on_device,
    backend_fw,
):
    input_dtype, x = dtype_and_x
    helpers.test_frontend_method(
        init_input_dtypes=input_dtype,
        backend_to_test=backend_fw,
        init_all_as_kwargs_np={
            "data": x[0],
        },
        method_input_dtypes=input_dtype,
        method_all_as_kwargs_np={},
        frontend_method_data=frontend_method_data,
        init_flags=init_flags,
        method_flags=method_flags,
        frontend=frontend,
        on_device=on_device,
    )


# floor
@handle_frontend_method(
    class_tree=CLASS_TREE,
    init_tree="torch.tensor",
    method_name="floor",
    dtype_and_x=helpers.dtype_and_values(
        available_dtypes=helpers.get_dtypes("float"),
    ),
)
def test_torch_tensor_floor(
    dtype_and_x,
    frontend_method_data,
    init_flags,
    method_flags,
    frontend,
    on_device,
    backend_fw,
):
    input_dtype, x = dtype_and_x
    helpers.test_frontend_method(
        init_input_dtypes=input_dtype,
        backend_to_test=backend_fw,
        init_all_as_kwargs_np={
            "data": x[0],
        },
        method_input_dtypes=input_dtype,
        method_all_as_kwargs_np={},
        frontend_method_data=frontend_method_data,
        init_flags=init_flags,
        method_flags=method_flags,
        frontend=frontend,
        on_device=on_device,
    )


# new_tensor
@handle_frontend_method(
    class_tree=CLASS_TREE,
    init_tree="torch.tensor",
    method_name="new_tensor",
    dtype_and_x=helpers.dtype_and_values(
        available_dtypes=helpers.get_dtypes("numeric"),
        num_arrays=2,
    ),
)
def test_torch_tensor_new_tensor(
    dtype_and_x,
    frontend_method_data,
    init_flags,
    method_flags,
    frontend,
    on_device,
    backend_fw,
):
    input_dtype, x = dtype_and_x
    helpers.test_frontend_method(
        init_input_dtypes=[input_dtype[0]],
        backend_to_test=backend_fw,
        init_all_as_kwargs_np={
            "data": x[0],
        },
        method_input_dtypes=[input_dtype[1]],
        method_all_as_kwargs_np={
            "data": x[1],
            "dtype": input_dtype[1],
        },
        frontend_method_data=frontend_method_data,
        init_flags=init_flags,
        method_flags=method_flags,
        frontend=frontend,
        on_device=on_device,
    )


# __getitem__
@handle_frontend_method(
    class_tree=CLASS_TREE,
    init_tree="torch.tensor",
    method_name="__getitem__",
    dtype_x_index=helpers.dtype_array_query(
        available_dtypes=helpers.get_dtypes("valid"),
        allow_neg_step=False,
    ),
)
def test_torch___getitem__(
    dtype_x_index,
    frontend_method_data,
    init_flags,
    method_flags,
    frontend,
    on_device,
    backend_fw,
):
    input_dtype, x, index = dtype_x_index
    helpers.test_frontend_method(
        init_input_dtypes=[input_dtype[0]],
        backend_to_test=backend_fw,
        init_all_as_kwargs_np={"data": x},
        method_input_dtypes=[*input_dtype[1:]],
        method_all_as_kwargs_np={"query": index},
        frontend_method_data=frontend_method_data,
        init_flags=init_flags,
        method_flags=method_flags,
        frontend=frontend,
        on_device=on_device,
    )


# __setitem__
@handle_frontend_method(
    class_tree=CLASS_TREE,
    init_tree="torch.tensor",
    method_name="__setitem__",
    dtypes_x_index_val=helpers.dtype_array_query_val(
        available_dtypes=helpers.get_dtypes("valid"),
        allow_neg_step=False,
    ).filter(lambda x: x[0][0] == x[0][-1]),
)
def test_torch___setitem__(
    dtypes_x_index_val,
    frontend_method_data,
    init_flags,
    method_flags,
    frontend,
    on_device,
    backend_fw,
):
    input_dtype, x, index, val = dtypes_x_index_val
    helpers.test_frontend_method(
        init_input_dtypes=[input_dtype[0]],
        backend_to_test=backend_fw,
        init_all_as_kwargs_np={"data": x},
        method_input_dtypes=[*input_dtype[1:]],
        method_all_as_kwargs_np={"key": index, "value": val},
        frontend_method_data=frontend_method_data,
        init_flags=init_flags,
        method_flags=method_flags,
        frontend=frontend,
        on_device=on_device,
    )


# view_as
@handle_frontend_method(
    class_tree=CLASS_TREE,
    init_tree="torch.tensor",
    method_name="view_as",
    dtype_x=helpers.dtype_and_values(
        available_dtypes=helpers.get_dtypes("numeric"),
        shape=st.shared(helpers.get_shape(), key="value_shape"),
        num_arrays=2,
    ),
)
def test_torch_tensor_view_as(
    dtype_x,
    frontend_method_data,
    init_flags,
    method_flags,
    frontend,
    on_device,
    backend_fw,
):
    input_dtype, x = dtype_x
    helpers.test_frontend_method(
        init_input_dtypes=input_dtype,
        backend_to_test=backend_fw,
        init_all_as_kwargs_np={
            "data": x[0],
        },
        method_input_dtypes=input_dtype,
        method_all_as_kwargs_np={
            "other": x[1],
        },
        frontend_method_data=frontend_method_data,
        init_flags=init_flags,
        method_flags=method_flags,
        frontend=frontend,
        on_device=on_device,
    )


# unsqueeze
@handle_frontend_method(
    class_tree=CLASS_TREE,
    init_tree="torch.tensor",
    method_name="unsqueeze",
    dtype_value=helpers.dtype_and_values(
        available_dtypes=helpers.get_dtypes("valid"),
        shape=st.shared(helpers.get_shape(), key="shape"),
    ),
    dim=helpers.get_axis(
        shape=st.shared(helpers.get_shape(), key="shape"),
        allow_neg=True,
        force_int=True,
    ),
)
def test_torch_tensor_unsqueeze(
    dtype_value,
    dim,
    frontend_method_data,
    init_flags,
    method_flags,
    frontend,
    on_device,
    backend_fw,
):
    input_dtype, x = dtype_value
    helpers.test_frontend_method(
        init_input_dtypes=input_dtype,
        backend_to_test=backend_fw,
        init_all_as_kwargs_np={
            "data": x[0],
        },
        method_input_dtypes=input_dtype,
        method_all_as_kwargs_np={
            "dim": dim,
        },
        frontend_method_data=frontend_method_data,
        init_flags=init_flags,
        method_flags=method_flags,
        frontend=frontend,
        on_device=on_device,
    )


# unsqueeze_
@handle_frontend_method(
    class_tree=CLASS_TREE,
    init_tree="torch.tensor",
    method_name="unsqueeze_",
    dtype_value=helpers.dtype_and_values(
        available_dtypes=helpers.get_dtypes("valid"),
        shape=st.shared(helpers.get_shape(), key="shape"),
    ),
    dim=helpers.get_axis(
        shape=st.shared(helpers.get_shape(), key="shape"),
        allow_neg=True,
        force_int=True,
    ),
)
def test_torch_tensor_unsqueeze_(
    dtype_value,
    dim,
    frontend_method_data,
    init_flags,
    method_flags,
    frontend,
    on_device,
    backend_fw,
):
    input_dtype, x = dtype_value
    helpers.test_frontend_method(
        init_input_dtypes=input_dtype,
        backend_to_test=backend_fw,
        init_all_as_kwargs_np={
            "data": x[0],
        },
        method_input_dtypes=input_dtype,
        method_all_as_kwargs_np={
            "dim": dim,
        },
        frontend_method_data=frontend_method_data,
        init_flags=init_flags,
        method_flags=method_flags,
        frontend=frontend,
        on_device=on_device,
    )


# ravel
@handle_frontend_method(
    class_tree=CLASS_TREE,
    init_tree="torch.tensor",
    method_name="ravel",
    dtype_value=helpers.dtype_and_values(
        available_dtypes=helpers.get_dtypes("valid"),
        shape=st.shared(helpers.get_shape(min_num_dims=1), key="shape"),
    ),
)
def test_torch_tensor_ravel(
    dtype_value,
    frontend_method_data,
    init_flags,
    method_flags,
    frontend,
    on_device,
    backend_fw,
):
    input_dtype, x = dtype_value
    helpers.test_frontend_method(
        init_input_dtypes=input_dtype,
        backend_to_test=backend_fw,
        init_all_as_kwargs_np={
            "data": x[0],
        },
        method_input_dtypes=input_dtype,
        method_all_as_kwargs_np={},
        frontend_method_data=frontend_method_data,
        init_flags=init_flags,
        method_flags=method_flags,
        frontend=frontend,
        on_device=on_device,
    )


# split
@handle_frontend_method(
    class_tree=CLASS_TREE,
    init_tree="torch.tensor",
    method_name="split",
    dtype_value=helpers.dtype_and_values(
        available_dtypes=helpers.get_dtypes("valid"),
        shape=st.shared(helpers.get_shape(min_num_dims=1), key="value_shape"),
    ),
    split_size=_get_splits(allow_none=False, min_num_dims=1, allow_array_indices=False),
    dim=st.shared(
        helpers.get_axis(
            shape=st.shared(helpers.get_shape(min_num_dims=1), key="value_shape"),
            force_int=True,
        ),
        key="target_axis",
    ),
)
def test_torch_tensor_split(
    dtype_value,
    split_size,
    dim,
    frontend_method_data,
    init_flags,
    method_flags,
    frontend,
    on_device,
    backend_fw,
):
    input_dtype, x = dtype_value
    helpers.test_frontend_method(
        init_input_dtypes=input_dtype,
        backend_to_test=backend_fw,
        init_all_as_kwargs_np={
            "data": x[0],
        },
        method_input_dtypes=input_dtype,
        method_all_as_kwargs_np={
            "split_size": split_size,
            "dim": dim,
        },
        frontend_method_data=frontend_method_data,
        init_flags=init_flags,
        method_flags=method_flags,
        frontend=frontend,
        on_device=on_device,
    )


# tensor_split
@handle_frontend_method(
    class_tree=CLASS_TREE,
    init_tree="torch.tensor",
    method_name="tensor_split",
    dtype_value=helpers.dtype_and_values(
        available_dtypes=helpers.get_dtypes("integer"),
        shape=st.shared(helpers.get_shape(min_num_dims=1), key="value_shape"),
    ),
    indices_or_sections=_get_splits(
        min_num_dims=1, allow_none=False, allow_array_indices=False
    ),
    dim=st.shared(
        helpers.get_axis(
            shape=st.shared(helpers.get_shape(min_num_dims=1), key="value_shape"),
            force_int=True,
        ),
        key="target_axis",
    ),
    method_num_positional_args=st.just(1),
)
def test_torch_tensor_tensor_split(
    dtype_value,
    indices_or_sections,
    dim,
    frontend_method_data,
    init_flags,
    method_flags,
    frontend,
    on_device,
    backend_fw,
):
    input_dtype, x = dtype_value
    helpers.test_frontend_method(
        init_input_dtypes=input_dtype,
        backend_to_test=backend_fw,
        init_all_as_kwargs_np={
            "data": x[0],
        },
        method_input_dtypes=[],
        method_all_as_kwargs_np={
            "indices_or_sections": indices_or_sections,
            "dim": dim,
        },
        frontend_method_data=frontend_method_data,
        init_flags=init_flags,
        method_flags=method_flags,
        frontend=frontend,
        on_device=on_device,
    )


# vsplit
@handle_frontend_method(
    class_tree=CLASS_TREE,
    init_tree="torch.tensor",
    method_name="vsplit",
    dtype_value=helpers.dtype_and_values(
        available_dtypes=helpers.get_dtypes("valid"),
        shape=st.shared(helpers.get_shape(min_num_dims=2), key="value_shape"),
    ),
    indices_or_sections=_get_splits(
        min_num_dims=2,
        axis=0,
        allow_none=False,
        allow_array_indices=False,
        is_mod_split=True,
    ),
)
def test_torch_tensor_vsplit(
    dtype_value,
    indices_or_sections,
    frontend_method_data,
    init_flags,
    method_flags,
    frontend,
    on_device,
    backend_fw,
):
    input_dtype, x = dtype_value
    helpers.test_frontend_method(
        init_input_dtypes=input_dtype,
        backend_to_test=backend_fw,
        init_all_as_kwargs_np={
            "data": x[0],
        },
        method_input_dtypes=[],
        method_all_as_kwargs_np={"indices_or_sections": indices_or_sections},
        frontend_method_data=frontend_method_data,
        init_flags=init_flags,
        method_flags=method_flags,
        frontend=frontend,
        on_device=on_device,
    )


# hsplit
@handle_frontend_method(
    class_tree=CLASS_TREE,
    init_tree="torch.tensor",
    method_name="hsplit",
    dtype_value=helpers.dtype_and_values(
        available_dtypes=helpers.get_dtypes("valid"),
        shape=st.shared(helpers.get_shape(min_num_dims=2), key="value_shape"),
    ),
    indices_or_sections=_get_splits(
        min_num_dims=1,
        axis=1,
        allow_none=False,
        allow_array_indices=False,
        is_mod_split=True,
    ),
)
def test_torch_tensor_hsplit(
    dtype_value,
    indices_or_sections,
    frontend_method_data,
    init_flags,
    method_flags,
    frontend,
    on_device,
    backend_fw,
):
    input_dtype, x = dtype_value
    helpers.test_frontend_method(
        init_input_dtypes=input_dtype,
        backend_to_test=backend_fw,
        init_all_as_kwargs_np={
            "data": x[0],
        },
        method_input_dtypes=[],
        method_all_as_kwargs_np={"indices_or_sections": indices_or_sections},
        frontend_method_data=frontend_method_data,
        init_flags=init_flags,
        method_flags=method_flags,
        frontend=frontend,
        on_device=on_device,
    )


# dsplit
@handle_frontend_method(
    class_tree=CLASS_TREE,
    init_tree="torch.tensor",
    method_name="dsplit",
    dtype_value=helpers.dtype_and_values(
        available_dtypes=helpers.get_dtypes("valid"),
        shape=st.shared(helpers.get_shape(min_num_dims=3), key="value_shape"),
    ),
    indices_or_sections=_get_splits(
        min_num_dims=3,
        axis=2,
        allow_none=False,
        allow_array_indices=False,
        is_mod_split=True,
    ),
)
def test_torch_tensor_dsplit(
    dtype_value,
    indices_or_sections,
    frontend_method_data,
    init_flags,
    method_flags,
    frontend,
    on_device,
    backend_fw,
):
    input_dtype, x = dtype_value
    helpers.test_frontend_method(
        init_input_dtypes=input_dtype,
        backend_to_test=backend_fw,
        init_all_as_kwargs_np={
            "data": x[0],
        },
        method_input_dtypes=[],
        method_all_as_kwargs_np={"indices_or_sections": indices_or_sections},
        frontend_method_data=frontend_method_data,
        init_flags=init_flags,
        method_flags=method_flags,
        frontend=frontend,
        on_device=on_device,
    )


# detach
@handle_frontend_method(
    class_tree=CLASS_TREE,
    init_tree="torch.tensor",
    method_name="detach",
    dtype_and_x=helpers.dtype_and_values(
        available_dtypes=helpers.get_dtypes("valid"),
    ),
)
def test_torch_tensor_detach(
    dtype_and_x,
    frontend_method_data,
    init_flags,
    method_flags,
    frontend,
    on_device,
    backend_fw,
):
    input_dtype, x = dtype_and_x
    helpers.test_frontend_method(
        init_input_dtypes=input_dtype,
        backend_to_test=backend_fw,
        init_all_as_kwargs_np={
            "data": x[0],
        },
        method_input_dtypes=input_dtype,
        method_all_as_kwargs_np={},
        frontend_method_data=frontend_method_data,
        init_flags=init_flags,
        method_flags=method_flags,
        frontend=frontend,
        on_device=on_device,
    )


# detach_
@handle_frontend_method(
    class_tree=CLASS_TREE,
    init_tree="torch.tensor",
    method_name="detach_",
    dtype_and_x=helpers.dtype_and_values(
        available_dtypes=helpers.get_dtypes("valid"),
    ),
)
def test_torch_tensor_detach_(
    dtype_and_x,
    frontend_method_data,
    init_flags,
    method_flags,
    frontend,
    on_device,
    backend_fw,
):
    input_dtype, x = dtype_and_x
    helpers.test_frontend_method(
        init_input_dtypes=input_dtype,
        backend_to_test=backend_fw,
        init_all_as_kwargs_np={
            "data": x[0],
        },
        method_input_dtypes=input_dtype,
        method_all_as_kwargs_np={},
        frontend_method_data=frontend_method_data,
        init_flags=init_flags,
        method_flags=method_flags,
        frontend=frontend,
        on_device=on_device,
    )


# dim
@handle_frontend_method(
    class_tree=CLASS_TREE,
    init_tree="torch.tensor",
    method_name="dim",
    dtype_and_x=helpers.dtype_and_values(
        available_dtypes=helpers.get_dtypes("numeric"),
    ),
)
def test_torch_tensor_dim(
    dtype_and_x,
    frontend_method_data,
    init_flags,
    method_flags,
    frontend,
    on_device,
    backend_fw,
):
    input_dtype, x = dtype_and_x
    helpers.test_frontend_method(
        init_input_dtypes=input_dtype,
        backend_to_test=backend_fw,
        init_all_as_kwargs_np={
            "data": x[0],
        },
        method_input_dtypes=[],
        method_all_as_kwargs_np={},
        frontend_method_data=frontend_method_data,
        init_flags=init_flags,
        method_flags=method_flags,
        frontend=frontend,
        on_device=on_device,
    )


# ndimension
@handle_frontend_method(
    class_tree=CLASS_TREE,
    init_tree="torch.tensor",
    method_name="ndimension",
    dtype_and_x=helpers.dtype_and_values(
        available_dtypes=helpers.get_dtypes("numeric"),
    ),
)
def test_torch_tensor_ndimension(
    dtype_and_x,
    frontend_method_data,
    init_flags,
    method_flags,
    frontend,
    on_device,
    backend_fw,
):
    input_dtype, x = dtype_and_x
    helpers.test_frontend_method(
        init_input_dtypes=input_dtype,
        backend_to_test=backend_fw,
        init_all_as_kwargs_np={
            "data": x[0],
        },
        method_input_dtypes=[],
        method_all_as_kwargs_np={},
        frontend_method_data=frontend_method_data,
        init_flags=init_flags,
        method_flags=method_flags,
        frontend=frontend,
        on_device=on_device,
    )


@st.composite
def _fill_value_and_size(
    draw,
    *,
    min_num_dims=1,
    max_num_dims=5,
    min_dim_size=1,
    max_dim_size=10,
):
    if isinstance(min_dim_size, st._internal.SearchStrategy):
        min_dim_size = draw(min_dim_size)
    if isinstance(max_dim_size, st._internal.SearchStrategy):
        max_dim_size = draw(max_dim_size)

    available_dtypes = draw(helpers.get_dtypes("numeric"))
    dtype = draw(
        helpers.array_dtypes(
            num_arrays=1,
            available_dtypes=available_dtypes,
        )
    )
    array = draw(
        helpers.array_values(
            dtype=dtype[0],
            shape=(1,),
        )
    )
    dtype.append("int32")
    size = draw(
        st.shared(
            helpers.get_shape(
                min_num_dims=min_num_dims,
                max_num_dims=max_num_dims,
                min_dim_size=min_dim_size,
                max_dim_size=max_dim_size,
            ),
            key="shape",
        )
    )
    fill_value = draw(helpers.ints()) if "int" in dtype[0] else draw(helpers.floats())

    return dtype, [array, size, fill_value]


# new_full
@handle_frontend_method(
    class_tree=CLASS_TREE,
    init_tree="torch.tensor",
    method_name="new_full",
    dtype_and_x=_fill_value_and_size(max_num_dims=3),
)
def test_torch_tensor_new_full(
    dtype_and_x,
    frontend_method_data,
    init_flags,
    method_flags,
    frontend,
    on_device,
    backend_fw,
):
    input_dtype, x = dtype_and_x
    helpers.test_frontend_method(
        init_input_dtypes=[input_dtype[0]],
        backend_to_test=backend_fw,
        init_all_as_kwargs_np={
            "data": x[0],
        },
        method_input_dtypes=[input_dtype[1]],
        method_all_as_kwargs_np={
            "size": x[1],
            "fill_value": x[2],
        },
        frontend_method_data=frontend_method_data,
        init_flags=init_flags,
        method_flags=method_flags,
        frontend=frontend,
        on_device=on_device,
    )


# new_empty (not actually intuitive for testing)
@handle_frontend_method(
    class_tree=CLASS_TREE,
    init_tree="torch.tensor",
    method_name="new_empty",
    dtype_and_x=helpers.dtype_and_values(
        available_dtypes=helpers.get_dtypes("numeric"),
    ),
    size=helpers.get_shape(
        min_num_dims=1,
        max_num_dims=3,
    ),
)
def test_torch_tensor_new_empty(
    dtype_and_x,
    size,
    frontend_method_data,
    init_flags,
    method_flags,
    frontend,
    on_device,
    backend_fw,
):
    input_dtype, x = dtype_and_x
    helpers.test_frontend_method(
        init_input_dtypes=[input_dtype[0]],
        backend_to_test=backend_fw,
        init_all_as_kwargs_np={
            "data": x,
        },
        method_input_dtypes=[ivy.int32],
        method_all_as_kwargs_np={
            "size": size,
        },
        frontend_method_data=frontend_method_data,
        init_flags=init_flags,
        method_flags=method_flags,
        frontend=frontend,
        on_device=on_device,
    )


@st.composite
def _expand_helper(draw):
    num_dims = draw(st.integers(min_value=1, max_value=10))
    shape = draw(
        helpers.get_shape(min_num_dims=num_dims, max_num_dims=num_dims).filter(
            lambda x: any(i == 1 for i in x)
        )
    )
    new_shape = draw(
        helpers.get_shape(min_num_dims=num_dims, max_num_dims=num_dims).filter(
            lambda x: all(x[i] == v if v != 1 else True for i, v in enumerate(shape))
        )
    )
    dtype, x = draw(
        helpers.dtype_and_values(
            available_dtypes=helpers.get_dtypes("valid"),
            shape=shape,
        )
    )
    return dtype, x, new_shape


@handle_frontend_method(
    class_tree=CLASS_TREE,
    init_tree="torch.tensor",
    method_name="expand",
    dtype_x_shape=_expand_helper(),
    unpack_shape=st.booleans(),
)
def test_torch_tensor_expand(
    dtype_x_shape,
    unpack_shape,
    frontend_method_data,
    init_flags,
    method_flags,
    frontend,
    on_device,
    backend_fw,
):
    input_dtype, x, shape = dtype_x_shape
    if unpack_shape:
        method_flags.num_positional_args = len(shape) + 1
        size = {}
        i = 0
        for x_ in shape:
            size["x{}".format(i)] = x_
            i += 1
    else:
        size = {
            "size": shape,
        }
    helpers.test_frontend_method(
        init_input_dtypes=input_dtype,
        backend_to_test=backend_fw,
        init_all_as_kwargs_np={
            "data": x[0],
        },
        method_input_dtypes=input_dtype,
        method_all_as_kwargs_np=size,
        frontend_method_data=frontend_method_data,
        init_flags=init_flags,
        method_flags=method_flags,
        frontend=frontend,
        on_device=on_device,
    )


# expand_as
@handle_frontend_method(
    class_tree=CLASS_TREE,
    init_tree="torch.tensor",
    method_name="expand_as",
    dtype_x=helpers.dtype_and_values(
        available_dtypes=helpers.get_dtypes("valid"), num_arrays=2
    ),
)
def test_torch_tensor_expand_as(
    dtype_x,
    frontend_method_data,
    init_flags,
    method_flags,
    frontend,
    on_device,
    backend_fw,
):
    input_dtype, x = dtype_x
    helpers.test_frontend_method(
        init_input_dtypes=input_dtype,
        backend_to_test=backend_fw,
        init_all_as_kwargs_np={
            "data": x[0],
        },
        method_input_dtypes=input_dtype,
        method_all_as_kwargs_np={
            "other": x[1],
        },
        frontend_method_data=frontend_method_data,
        init_flags=init_flags,
        method_flags=method_flags,
        frontend=frontend,
        on_device=on_device,
    )


@st.composite
def _unfold_args(draw):
    values_dtype, values, axis, shape = draw(
        helpers.dtype_values_axis(
            available_dtypes=helpers.get_dtypes("float"),
            force_int_axis=True,
            shape=draw(
                helpers.get_shape(
                    allow_none=False,
                    min_num_dims=1,
                    min_dim_size=1,
                )
            ),
            ret_shape=True,
        )
    )
    size = draw(
        st.integers(
            min_value=1,
            max_value=max(shape[axis] - 1, 1),
        )
    )
    step = draw(
        st.integers(
            min_value=1,
            max_value=size,
        )
    )
    return values_dtype, values, axis, size, step


# unfold
@handle_frontend_method(
    class_tree=CLASS_TREE,
    init_tree="torch.tensor",
    method_name="unfold",
    dtype_values_args=_unfold_args(),
)
def test_torch_tensor_unfold(
    dtype_values_args,
    frontend_method_data,
    init_flags,
    method_flags,
    frontend,
    on_device,
    backend_fw,
):
    input_dtype, x, axis, size, step = dtype_values_args
    print(axis, size, step)
    helpers.test_frontend_method(
        init_input_dtypes=input_dtype,
        backend_to_test=backend_fw,
        init_all_as_kwargs_np={
            "data": x,
        },
        method_input_dtypes=input_dtype,
        method_all_as_kwargs_np={
            "dimension": axis,
            "size": size,
            "step": step,
        },
        frontend_method_data=frontend_method_data,
        init_flags=init_flags,
        method_flags=method_flags,
        frontend=frontend,
        on_device=on_device,
    )


# __mod__
@handle_frontend_method(
    class_tree=CLASS_TREE,
    init_tree="torch.tensor",
    method_name="__mod__",
    dtype_and_x=helpers.dtype_and_values(
        available_dtypes=helpers.get_dtypes("float"),
        num_arrays=2,
    ),
)
def test_torch___mod__(
    dtype_and_x,
    frontend_method_data,
    init_flags,
    method_flags,
    frontend,
    on_device,
    backend_fw,
):
    input_dtype, x = dtype_and_x
    helpers.test_frontend_method(
        init_input_dtypes=input_dtype,
        backend_to_test=backend_fw,
        init_all_as_kwargs_np={
            "data": x[0],
        },
        method_input_dtypes=input_dtype,
        method_all_as_kwargs_np={
            "other": x[1],
        },
        frontend_method_data=frontend_method_data,
        init_flags=init_flags,
        method_flags=method_flags,
        frontend=frontend,
        on_device=on_device,
    )


# long
@handle_frontend_method(
    class_tree=CLASS_TREE,
    init_tree="torch.tensor",
    method_name="long",
    dtype_and_x=helpers.dtype_and_values(
        available_dtypes=helpers.get_dtypes("integer"),
    ),
)
def test_torch_tensor_long(
    dtype_and_x,
    frontend_method_data,
    init_flags,
    method_flags,
    frontend,
    on_device,
    backend_fw,
):
    input_dtype, x = dtype_and_x
    helpers.test_frontend_method(
        init_input_dtypes=input_dtype,
        backend_to_test=backend_fw,
        init_all_as_kwargs_np={
            "data": x[0],
        },
        method_input_dtypes=input_dtype,
        method_all_as_kwargs_np={},
        frontend_method_data=frontend_method_data,
        init_flags=init_flags,
        method_flags=method_flags,
        frontend=frontend,
        on_device=on_device,
    )


# max
@handle_frontend_method(
    class_tree=CLASS_TREE,
    init_tree="torch.tensor",
    method_name="max",
    dtype_x=helpers.dtype_and_values(
        available_dtypes=helpers.get_dtypes("float"),
    ),
)
def test_torch_tensor_max(
    dtype_x,
    frontend_method_data,
    init_flags,
    method_flags,
    frontend,
    on_device,
    backend_fw,
):
    input_dtype, x = dtype_x
    helpers.test_frontend_method(
        init_input_dtypes=input_dtype,
        backend_to_test=backend_fw,
        init_all_as_kwargs_np={
            "data": x[0],
        },
        method_input_dtypes=input_dtype,
        method_all_as_kwargs_np={},
        frontend_method_data=frontend_method_data,
        init_flags=init_flags,
        method_flags=method_flags,
        frontend=frontend,
        on_device=on_device,
    )


@given(
    dtype_x=helpers.dtype_and_values(
        available_dtypes=helpers.get_dtypes("valid", prune_function=False)
    ).filter(lambda x: "bfloat16" not in x[0]),
)
def test_torch_tensor_is_quantized(
    dtype_x,
    backend_fw,
):
    ivy.set_backend(backend_fw)
    _, data = dtype_x
    x = Tensor(data[0])
    x.ivy_array = data[0]
    ivy.utils.assertions.check_equal(
        x.is_quantized, "q" in ivy.dtype(ivy.array(data[0])), as_array=False
    )
    ivy.previous_backend()


@given(
    dtype_x=helpers.dtype_and_values(
        available_dtypes=helpers.get_dtypes("valid", prune_function=False)
    ).filter(lambda x: "bfloat16" not in x[0]),
)
def test_torch_tensor_is_cuda(
    dtype_x,
    backend_fw,
):
    ivy.set_backend(backend_fw)
    _, data = dtype_x
    x = Tensor(data[0])
    x.ivy_array = data[0]
    ivy.utils.assertions.check_equal(
        x.is_cuda, "gpu" in ivy.dev(ivy.array(data[0])), as_array=False
    )
    ivy.previous_backend()


@given(
    dtype_x=helpers.dtype_and_values(
        available_dtypes=helpers.get_dtypes("valid", prune_function=False)
    ).filter(lambda x: "bfloat16" not in x[0]),
)
def test_torch_tensor_is_meta(
    dtype_x,
    backend_fw,
):
    ivy.set_backend(backend_fw)
    _, data = dtype_x
    x = Tensor(data[0])
    x.ivy_array = data[0]
    ivy.utils.assertions.check_equal(
        x.is_meta, "meta" in ivy.dev(ivy.array(data[0])), as_array=False
    )
    ivy.previous_backend()


# logical_and
@handle_frontend_method(
    class_tree=CLASS_TREE,
    init_tree="torch.tensor",
    method_name="logical_and",
    dtype_and_x=helpers.dtype_and_values(
        available_dtypes=helpers.get_dtypes("valid"),
        num_arrays=2,
    ),
)
def test_torch_tensor_logical_and(
    dtype_and_x,
    frontend_method_data,
    init_flags,
    method_flags,
    frontend,
    on_device,
    backend_fw,
):
    input_dtype, x = dtype_and_x
    helpers.test_frontend_method(
        init_input_dtypes=input_dtype,
        backend_to_test=backend_fw,
        init_all_as_kwargs_np={
            "data": x[0],
        },
        method_input_dtypes=input_dtype,
        method_all_as_kwargs_np={
            "other": x[1],
        },
        frontend_method_data=frontend_method_data,
        init_flags=init_flags,
        method_flags=method_flags,
        frontend=frontend,
        on_device=on_device,
    )


# logical_not
@handle_frontend_method(
    class_tree=CLASS_TREE,
    init_tree="torch.tensor",
    method_name="logical_not",
    dtype_and_x=helpers.dtype_and_values(
        available_dtypes=helpers.get_dtypes("valid"), num_arrays=1
    ),
)
def test_torch_tensor_logical_not(
    dtype_and_x,
    frontend_method_data,
    init_flags,
    method_flags,
    frontend,
    on_device,
    backend_fw,
):
    input_dtype, x = dtype_and_x
    helpers.test_frontend_method(
        init_input_dtypes=input_dtype,
        backend_to_test=backend_fw,
        init_all_as_kwargs_np={
            "data": x[0],
        },
        method_input_dtypes=input_dtype,
        method_all_as_kwargs_np={},
        frontend_method_data=frontend_method_data,
        init_flags=init_flags,
        method_flags=method_flags,
        frontend=frontend,
        on_device=on_device,
    )


# logical_or
@handle_frontend_method(
    class_tree=CLASS_TREE,
    init_tree="torch.tensor",
    method_name="logical_or",
    dtype_and_x=helpers.dtype_and_values(
        available_dtypes=helpers.get_dtypes("valid"),
        num_arrays=2,
    ),
)
def test_torch_tensor_logical_or(
    dtype_and_x,
    frontend_method_data,
    init_flags,
    method_flags,
    frontend,
    on_device,
    backend_fw,
):
    input_dtype, x = dtype_and_x
    helpers.test_frontend_method(
        init_input_dtypes=input_dtype,
        backend_to_test=backend_fw,
        init_all_as_kwargs_np={
            "data": x[0],
        },
        method_input_dtypes=input_dtype,
        method_all_as_kwargs_np={
            "other": x[1],
        },
        frontend_method_data=frontend_method_data,
        init_flags=init_flags,
        method_flags=method_flags,
        frontend=frontend,
        on_device=on_device,
    )


# bitwise_not
@handle_frontend_method(
    class_tree=CLASS_TREE,
    init_tree="torch.tensor",
    method_name="bitwise_not",
    dtype_and_x=helpers.dtype_and_values(
        available_dtypes=helpers.get_dtypes("integer"),
        num_arrays=2,
    ),
)
def test_torch_tensor_bitwise_not(
    dtype_and_x,
    frontend_method_data,
    init_flags,
    method_flags,
    frontend,
    on_device,
    backend_fw,
):
    input_dtype, x = dtype_and_x
    helpers.test_frontend_method(
        init_input_dtypes=input_dtype,
        backend_to_test=backend_fw,
        init_all_as_kwargs_np={
            "data": x[0],
        },
        method_input_dtypes=input_dtype,
        frontend_method_data=frontend_method_data,
        init_flags=init_flags,
        method_flags=method_flags,
        method_all_as_kwargs_np={},
        frontend=frontend,
        on_device=on_device,
    )


# bitwise_and
@handle_frontend_method(
    class_tree=CLASS_TREE,
    init_tree="torch.tensor",
    method_name="bitwise_and",
    dtype_and_x=helpers.dtype_and_values(
        available_dtypes=helpers.get_dtypes("integer"),
        num_arrays=2,
    ),
)
def test_torch_tensor_bitwise_and(
    dtype_and_x,
    frontend_method_data,
    init_flags,
    method_flags,
    frontend,
    on_device,
    backend_fw,
):
    input_dtype, x = dtype_and_x
    helpers.test_frontend_method(
        init_input_dtypes=input_dtype,
        backend_to_test=backend_fw,
        init_all_as_kwargs_np={
            "data": x[0],
        },
        method_input_dtypes=input_dtype,
        method_all_as_kwargs_np={
            "other": x[1],
        },
        frontend_method_data=frontend_method_data,
        init_flags=init_flags,
        method_flags=method_flags,
        frontend=frontend,
        on_device=on_device,
    )


# bitwise_or
@handle_frontend_method(
    class_tree=CLASS_TREE,
    init_tree="torch.tensor",
    method_name="bitwise_or",
    dtype_and_x=helpers.dtype_and_values(
        available_dtypes=helpers.get_dtypes("valid"),
        num_arrays=2,
    ),
)
def test_torch_tensor_bitwise_or(
    dtype_and_x,
    frontend_method_data,
    init_flags,
    method_flags,
    frontend,
    on_device,
    backend_fw,
):
    input_dtype, x = dtype_and_x
    helpers.test_frontend_method(
        init_input_dtypes=input_dtype,
        backend_to_test=backend_fw,
        init_all_as_kwargs_np={
            "data": x[0],
        },
        method_input_dtypes=input_dtype,
        method_all_as_kwargs_np={
            "other": x[1],
        },
        frontend_method_data=frontend_method_data,
        init_flags=init_flags,
        method_flags=method_flags,
        frontend=frontend,
        on_device=on_device,
    )


# bitwise_or_
@handle_frontend_method(
    class_tree=CLASS_TREE,
    init_tree="torch.tensor",
    method_name="bitwise_or_",
    dtype_and_x=helpers.dtype_and_values(
        available_dtypes=helpers.get_dtypes("valid"),
        num_arrays=2,
    ),
)
def test_torch_tensor_bitwise_or_(
    dtype_and_x,
    frontend_method_data,
    init_flags,
    method_flags,
    frontend,
    on_device,
    backend_fw,
):
    input_dtype, x = dtype_and_x
    helpers.test_frontend_method(
        init_input_dtypes=input_dtype,
        backend_to_test=backend_fw,
        init_all_as_kwargs_np={
            "data": x[0],
        },
        method_input_dtypes=input_dtype,
        method_all_as_kwargs_np={
            "other": x[1],
        },
        frontend_method_data=frontend_method_data,
        init_flags=init_flags,
        method_flags=method_flags,
        frontend=frontend,
        on_device=on_device,
    )


# bitwise_left_shift
@handle_frontend_method(
    class_tree=CLASS_TREE,
    init_tree="torch.tensor",
    method_name="bitwise_left_shift",
    dtype_and_x=helpers.dtype_and_values(
        available_dtypes=helpers.get_dtypes("integer"),
        num_arrays=2,
    ),
)
def test_torch_tensor_bitwise_left_shift(
    dtype_and_x,
    frontend_method_data,
    init_flags,
    method_flags,
    frontend,
    on_device,
    backend_fw,
):
    input_dtype, x = dtype_and_x
    helpers.test_frontend_method(
        init_input_dtypes=input_dtype,
        backend_to_test=backend_fw,
        init_all_as_kwargs_np={
            "data": x[0],
        },
        method_input_dtypes=input_dtype,
        method_all_as_kwargs_np={
            "other": x[1],
        },
        frontend_method_data=frontend_method_data,
        init_flags=init_flags,
        method_flags=method_flags,
        frontend=frontend,
        on_device=on_device,
    )


# add_
@handle_frontend_method(
    class_tree=CLASS_TREE,
    init_tree="torch.tensor",
    method_name="add_",
    dtype_and_x=helpers.dtype_and_values(
        available_dtypes=helpers.get_dtypes("numeric"),
        num_arrays=2,
    ),
)
def test_torch_tensor_add_(
    dtype_and_x,
    frontend_method_data,
    init_flags,
    method_flags,
    frontend,
    on_device,
    backend_fw,
):
    input_dtype, x = dtype_and_x
    helpers.test_frontend_method(
        init_input_dtypes=[input_dtype[0]],
        backend_to_test=backend_fw,
        init_all_as_kwargs_np={
            "data": x[0],
        },
        method_input_dtypes=input_dtype,
        method_all_as_kwargs_np={
            "other": x[1],
        },
        frontend_method_data=frontend_method_data,
        init_flags=init_flags,
        method_flags=method_flags,
        frontend=frontend,
        on_device=on_device,
    )


# subtract_
@handle_frontend_method(
    class_tree=CLASS_TREE,
    init_tree="torch.tensor",
    method_name="subtract_",
    dtype_and_x=helpers.dtype_and_values(
        available_dtypes=helpers.get_dtypes("numeric"),
        num_arrays=2,
    ),
)
def test_torch_tensor_subtract_(
    dtype_and_x,
    frontend_method_data,
    init_flags,
    method_flags,
    frontend,
    on_device,
    backend_fw,
):
    input_dtype, x = dtype_and_x
    helpers.test_frontend_method(
        init_input_dtypes=[input_dtype[0]],
        backend_to_test=backend_fw,
        init_all_as_kwargs_np={
            "data": x[0],
        },
        method_input_dtypes=input_dtype,
        method_all_as_kwargs_np={
            "other": x[1],
        },
        frontend_method_data=frontend_method_data,
        init_flags=init_flags,
        method_flags=method_flags,
        frontend=frontend,
        on_device=on_device,
    )


# arccos_
@handle_frontend_method(
    class_tree=CLASS_TREE,
    init_tree="torch.tensor",
    method_name="arccos_",
    dtype_and_x=helpers.dtype_and_values(
        min_value=-1.0,
        max_value=1.0,
        available_dtypes=helpers.get_dtypes("float"),
    ),
)
def test_torch_tensor_arccos_(
    dtype_and_x,
    frontend_method_data,
    init_flags,
    method_flags,
    frontend,
    on_device,
    backend_fw,
):
    input_dtype, x = dtype_and_x
    helpers.test_frontend_method(
        init_input_dtypes=input_dtype,
        backend_to_test=backend_fw,
        init_all_as_kwargs_np={
            "data": x[0],
        },
        method_input_dtypes=[],
        method_all_as_kwargs_np={},
        frontend_method_data=frontend_method_data,
        init_flags=init_flags,
        method_flags=method_flags,
        frontend=frontend,
        on_device=on_device,
    )


# arccos
@handle_frontend_method(
    class_tree=CLASS_TREE,
    init_tree="torch.tensor",
    method_name="arccos",
    dtype_and_x=helpers.dtype_and_values(
        min_value=-1.0,
        max_value=1.0,
        available_dtypes=helpers.get_dtypes("float"),
    ),
)
def test_torch_tensor_arccos(
    dtype_and_x,
    frontend_method_data,
    init_flags,
    method_flags,
    frontend,
    on_device,
    backend_fw,
):
    input_dtype, x = dtype_and_x
    helpers.test_frontend_method(
        init_input_dtypes=input_dtype,
        backend_to_test=backend_fw,
        init_all_as_kwargs_np={
            "data": x[0],
        },
        method_input_dtypes=[],
        method_all_as_kwargs_np={},
        frontend_method_data=frontend_method_data,
        init_flags=init_flags,
        method_flags=method_flags,
        frontend=frontend,
        on_device=on_device,
    )


# acos_
@handle_frontend_method(
    class_tree=CLASS_TREE,
    init_tree="torch.tensor",
    method_name="acos_",
    dtype_and_x=helpers.dtype_and_values(
        min_value=-1.0,
        max_value=1.0,
        available_dtypes=helpers.get_dtypes("float"),
    ),
)
def test_torch_tensor_acos_(
    dtype_and_x,
    frontend_method_data,
    init_flags,
    method_flags,
    frontend,
    on_device,
    backend_fw,
):
    input_dtype, x = dtype_and_x
    helpers.test_frontend_method(
        init_input_dtypes=input_dtype,
        backend_to_test=backend_fw,
        init_all_as_kwargs_np={
            "data": x[0],
        },
        method_input_dtypes=[],
        method_all_as_kwargs_np={},
        frontend_method_data=frontend_method_data,
        init_flags=init_flags,
        method_flags=method_flags,
        frontend=frontend,
        on_device=on_device,
    )


# asin_
@handle_frontend_method(
    class_tree=CLASS_TREE,
    init_tree="torch.tensor",
    method_name="asin_",
    dtype_and_x=helpers.dtype_and_values(
        min_value=-1.0,
        max_value=1.0,
        available_dtypes=helpers.get_dtypes("float"),
    ),
)
def test_torch_tensor_asin_(
    dtype_and_x,
    frontend_method_data,
    init_flags,
    method_flags,
    frontend,
    on_device,
    backend_fw,
):
    input_dtype, x = dtype_and_x
    helpers.test_frontend_method(
        init_input_dtypes=input_dtype,
        backend_to_test=backend_fw,
        init_all_as_kwargs_np={
            "data": x[0],
        },
        method_input_dtypes=[],
        method_all_as_kwargs_np={},
        frontend_method_data=frontend_method_data,
        init_flags=init_flags,
        method_flags=method_flags,
        frontend=frontend,
        on_device=on_device,
    )


# arcsin_
@handle_frontend_method(
    class_tree=CLASS_TREE,
    init_tree="torch.tensor",
    method_name="arcsin_",
    dtype_and_x=helpers.dtype_and_values(
        min_value=-1.0,
        max_value=1.0,
        available_dtypes=helpers.get_dtypes("float"),
    ),
)
def test_torch_tensor_arcsin_(
    dtype_and_x,
    frontend_method_data,
    init_flags,
    method_flags,
    frontend,
    on_device,
    backend_fw,
):
    input_dtype, x = dtype_and_x
    helpers.test_frontend_method(
        init_input_dtypes=input_dtype,
        backend_to_test=backend_fw,
        init_all_as_kwargs_np={
            "data": x[0],
        },
        method_input_dtypes=[],
        method_all_as_kwargs_np={},
        frontend_method_data=frontend_method_data,
        init_flags=init_flags,
        method_flags=method_flags,
        frontend=frontend,
        on_device=on_device,
    )


# atan_
@handle_frontend_method(
    class_tree=CLASS_TREE,
    init_tree="torch.tensor",
    method_name="atan_",
    dtype_and_x=helpers.dtype_and_values(
        available_dtypes=helpers.get_dtypes("float"),
        allow_inf=False,
    ),
)
def test_torch_tensor_atan_(
    dtype_and_x,
    frontend_method_data,
    init_flags,
    method_flags,
    frontend,
    on_device,
    backend_fw,
):
    input_dtype, x = dtype_and_x
    helpers.test_frontend_method(
        init_input_dtypes=input_dtype,
        backend_to_test=backend_fw,
        init_all_as_kwargs_np={
            "data": x[0],
        },
        method_input_dtypes=[],
        method_all_as_kwargs_np={},
        frontend_method_data=frontend_method_data,
        init_flags=init_flags,
        method_flags=method_flags,
        frontend=frontend,
        on_device=on_device,
    )


# tan_
@handle_frontend_method(
    class_tree=CLASS_TREE,
    init_tree="torch.tensor",
    method_name="tan_",
    dtype_and_x=helpers.dtype_and_values(
        available_dtypes=helpers.get_dtypes("float"),
        allow_inf=False,
    ),
)
def test_torch_tensor_tan_(
    dtype_and_x,
    frontend_method_data,
    init_flags,
    method_flags,
    frontend,
    on_device,
    backend_fw,
):
    input_dtype, x = dtype_and_x
    helpers.test_frontend_method(
        init_input_dtypes=input_dtype,
        backend_to_test=backend_fw,
        init_all_as_kwargs_np={
            "data": x[0],
        },
        method_input_dtypes=[],
        method_all_as_kwargs_np={},
        frontend_method_data=frontend_method_data,
        init_flags=init_flags,
        method_flags=method_flags,
        frontend=frontend,
        on_device=on_device,
    )


# atanh
@handle_frontend_method(
    class_tree=CLASS_TREE,
    init_tree="torch.tensor",
    method_name="atanh",
    dtype_and_x=helpers.dtype_and_values(
        min_value=-1.0,
        max_value=1.0,
        available_dtypes=helpers.get_dtypes("float"),
    ),
)
def test_torch_tensor_atanh(
    dtype_and_x,
    frontend_method_data,
    init_flags,
    method_flags,
    frontend,
    on_device,
    backend_fw,
):
    input_dtype, x = dtype_and_x
    helpers.test_frontend_method(
        init_input_dtypes=input_dtype,
        backend_to_test=backend_fw,
        init_all_as_kwargs_np={
            "data": x[0],
        },
        method_input_dtypes=[],
        method_all_as_kwargs_np={},
        frontend_method_data=frontend_method_data,
        init_flags=init_flags,
        method_flags=method_flags,
        frontend=frontend,
        on_device=on_device,
    )


# atanh_
@handle_frontend_method(
    class_tree=CLASS_TREE,
    init_tree="torch.tensor",
    method_name="atanh_",
    dtype_and_x=helpers.dtype_and_values(
        min_value=-1.0,
        max_value=1.0,
        available_dtypes=helpers.get_dtypes("float"),
    ),
)
def test_torch_tensor_atanh_(
    dtype_and_x,
    frontend_method_data,
    init_flags,
    method_flags,
    frontend,
    on_device,
    backend_fw,
):
    input_dtype, x = dtype_and_x
    helpers.test_frontend_method(
        init_input_dtypes=input_dtype,
        backend_to_test=backend_fw,
        init_all_as_kwargs_np={
            "data": x[0],
        },
        method_input_dtypes=[],
        method_all_as_kwargs_np={},
        frontend_method_data=frontend_method_data,
        init_flags=init_flags,
        method_flags=method_flags,
        frontend=frontend,
        on_device=on_device,
    )


# arctanh
@handle_frontend_method(
    class_tree=CLASS_TREE,
    init_tree="torch.tensor",
    method_name="arctanh",
    dtype_and_x=helpers.dtype_and_values(
        min_value=-1.0,
        max_value=1.0,
        available_dtypes=helpers.get_dtypes("float"),
    ),
)
def test_torch_tensor_arctanh(
    dtype_and_x,
    frontend_method_data,
    init_flags,
    method_flags,
    frontend,
    on_device,
    backend_fw,
):
    input_dtype, x = dtype_and_x
    helpers.test_frontend_method(
        init_input_dtypes=input_dtype,
        backend_to_test=backend_fw,
        init_all_as_kwargs_np={
            "data": x[0],
        },
        method_input_dtypes=[],
        method_all_as_kwargs_np={},
        frontend_method_data=frontend_method_data,
        init_flags=init_flags,
        method_flags=method_flags,
        frontend=frontend,
        on_device=on_device,
    )


# arctanh_
@handle_frontend_method(
    class_tree=CLASS_TREE,
    init_tree="torch.tensor",
    method_name="arctanh_",
    dtype_and_x=helpers.dtype_and_values(
        min_value=-1.0,
        max_value=1.0,
        available_dtypes=helpers.get_dtypes("float"),
    ),
)
def test_torch_tensor_arctanh_(
    dtype_and_x,
    frontend_method_data,
    init_flags,
    method_flags,
    frontend,
    on_device,
    backend_fw,
):
    input_dtype, x = dtype_and_x
    helpers.test_frontend_method(
        init_input_dtypes=input_dtype,
        backend_to_test=backend_fw,
        init_all_as_kwargs_np={
            "data": x[0],
        },
        method_input_dtypes=[],
        method_all_as_kwargs_np={},
        frontend_method_data=frontend_method_data,
        init_flags=init_flags,
        method_flags=method_flags,
        frontend=frontend,
        on_device=on_device,
    )


# pow
@handle_frontend_method(
    class_tree=CLASS_TREE,
    init_tree="torch.tensor",
    method_name="pow",
    dtype_and_x=helpers.dtype_and_values(
        available_dtypes=helpers.get_dtypes("numeric"),
        num_arrays=2,
        min_value=-1e04,
        max_value=1e04,
        allow_inf=False,
    ),
)
def test_torch_tensor_pow(
    dtype_and_x,
    frontend_method_data,
    init_flags,
    method_flags,
    frontend,
    on_device,
    backend_fw,
):
    input_dtype, x = dtype_and_x
    dtype = input_dtype[0]
    if "int" in dtype:
        x[1] = ivy.abs(x[1])
    helpers.test_frontend_method(
        init_input_dtypes=input_dtype,
        backend_to_test=backend_fw,
        init_all_as_kwargs_np={
            "data": x[0],
        },
        method_input_dtypes=input_dtype,
        method_all_as_kwargs_np={
            "exponent": x[1],
        },
        frontend_method_data=frontend_method_data,
        init_flags=init_flags,
        method_flags=method_flags,
        frontend=frontend,
        on_device=on_device,
    )


# pow_
@handle_frontend_method(
    class_tree=CLASS_TREE,
    init_tree="torch.tensor",
    method_name="pow_",
    dtype_and_x=helpers.dtype_and_values(
        available_dtypes=helpers.get_dtypes("numeric"),
        num_arrays=2,
    ),
)
def test_torch_tensor_pow_(
    dtype_and_x,
    frontend_method_data,
    init_flags,
    method_flags,
    frontend,
    on_device,
    backend_fw,
):
    input_dtype, x = dtype_and_x
    dtype = input_dtype[0]
    if "int" in dtype:
        x[1] = ivy.abs(x[1])
    helpers.test_frontend_method(
        init_input_dtypes=input_dtype,
        backend_to_test=backend_fw,
        init_all_as_kwargs_np={
            "data": x[0],
        },
        method_input_dtypes=input_dtype,
        method_all_as_kwargs_np={
            "exponent": x[1],
        },
        frontend_method_data=frontend_method_data,
        init_flags=init_flags,
        method_flags=method_flags,
        frontend=frontend,
        on_device=on_device,
    )


# __pow__
@handle_frontend_method(
    class_tree=CLASS_TREE,
    init_tree="torch.tensor",
    method_name="__pow__",
    dtype_and_x=helpers.dtype_and_values(
        available_dtypes=helpers.get_dtypes("numeric"),
        num_arrays=2,
    ),
)
def test_torch___pow__(
    dtype_and_x,
    frontend_method_data,
    init_flags,
    method_flags,
    frontend,
    on_device,
    backend_fw,
):
    input_dtype, x = dtype_and_x
    dtype = input_dtype[0]
    if "int" in dtype:
        x[1] = ivy.abs(x[1])
    helpers.test_frontend_method(
        init_input_dtypes=input_dtype,
        backend_to_test=backend_fw,
        init_all_as_kwargs_np={
            "data": x[0],
        },
        method_input_dtypes=input_dtype,
        method_all_as_kwargs_np={
            "exponent": x[1],
        },
        frontend_method_data=frontend_method_data,
        init_flags=init_flags,
        method_flags=method_flags,
        frontend=frontend,
        on_device=on_device,
    )


# __rpow__
@handle_frontend_method(
    class_tree=CLASS_TREE,
    init_tree="torch.tensor",
    method_name="__rpow__",
    dtype_and_x=helpers.dtype_and_values(
        available_dtypes=helpers.get_dtypes("numeric"),
        num_arrays=2,
        min_value=1,
    ),
)
def test_torch___rpow__(
    dtype_and_x,
    frontend_method_data,
    init_flags,
    method_flags,
    frontend,
    on_device,
    backend_fw,
):
    input_dtype, x = dtype_and_x
    dtype = input_dtype[0]
    if "int" in dtype:
        x[0] = ivy.abs(x[0])
    helpers.test_frontend_method(
        init_input_dtypes=input_dtype,
        backend_to_test=backend_fw,
        init_all_as_kwargs_np={
            "data": x[0],
        },
        method_input_dtypes=input_dtype,
        method_all_as_kwargs_np={
            "other": x[1],
        },
        frontend_method_data=frontend_method_data,
        init_flags=init_flags,
        method_flags=method_flags,
        frontend=frontend,
        on_device=on_device,
    )


# arccosh_
@handle_frontend_method(
    class_tree=CLASS_TREE,
    init_tree="torch.tensor",
    method_name="arccosh_",
    dtype_and_x=helpers.dtype_and_values(
        min_value=-1.0,
        max_value=1.0,
        available_dtypes=helpers.get_dtypes("float"),
    ),
)
def test_torch_tensor_arccosh_(
    dtype_and_x,
    frontend_method_data,
    init_flags,
    method_flags,
    frontend,
    on_device,
    backend_fw,
):
    input_dtype, x = dtype_and_x
    helpers.test_frontend_method(
        init_input_dtypes=input_dtype,
        backend_to_test=backend_fw,
        init_all_as_kwargs_np={
            "data": x[0],
        },
        method_input_dtypes=[],
        method_all_as_kwargs_np={},
        frontend_method_data=frontend_method_data,
        init_flags=init_flags,
        method_flags=method_flags,
        frontend=frontend,
        on_device=on_device,
    )


# argmax
@handle_frontend_method(
    class_tree=CLASS_TREE,
    init_tree="torch.tensor",
    method_name="argmax",
    dtype_input_axis=helpers.dtype_values_axis(
        available_dtypes=helpers.get_dtypes("numeric"),
        force_int_axis=True,
        min_num_dims=1,
        max_num_dims=3,
        min_dim_size=1,
        max_dim_size=3,
        min_value=1,
        max_value=5,
        valid_axis=True,
        allow_neg_axes=True,
    ),
    keepdim=st.booleans(),
)
def test_torch_tensor_argmax(
    dtype_input_axis,
    keepdim,
    frontend_method_data,
    init_flags,
    method_flags,
    frontend,
    on_device,
    backend_fw,
):
    input_dtype, x, axis = dtype_input_axis
    helpers.test_frontend_method(
        init_input_dtypes=input_dtype,
        backend_to_test=backend_fw,
        init_all_as_kwargs_np={
            "data": x[0],
        },
        method_input_dtypes=input_dtype,
        method_all_as_kwargs_np={
            "dim": axis,
            "keepdim": keepdim,
        },
        frontend_method_data=frontend_method_data,
        init_flags=init_flags,
        method_flags=method_flags,
        frontend=frontend,
        on_device=on_device,
    )


# argmin
@handle_frontend_method(
    class_tree=CLASS_TREE,
    init_tree="torch.tensor",
    method_name="argmin",
    dtype_input_axis=helpers.dtype_values_axis(
        available_dtypes=helpers.get_dtypes("numeric"),
        force_int_axis=True,
        min_num_dims=1,
        max_num_dims=3,
        min_dim_size=1,
        max_dim_size=3,
        min_value=1,
        max_value=5,
        valid_axis=True,
        allow_neg_axes=True,
    ),
    keepdim=st.booleans(),
)
def test_torch_tensor_argmin(
    dtype_input_axis,
    keepdim,
    frontend_method_data,
    init_flags,
    method_flags,
    frontend,
    on_device,
    backend_fw,
):
    input_dtype, x, axis = dtype_input_axis
    helpers.test_frontend_method(
        init_input_dtypes=input_dtype,
        backend_to_test=backend_fw,
        init_all_as_kwargs_np={
            "data": x[0],
        },
        method_input_dtypes=input_dtype,
        method_all_as_kwargs_np={
            "dim": axis,
            "keepdim": keepdim,
        },
        frontend_method_data=frontend_method_data,
        init_flags=init_flags,
        method_flags=method_flags,
        frontend=frontend,
        on_device=on_device,
    )


# argsort
@handle_frontend_method(
    class_tree=CLASS_TREE,
    init_tree="torch.tensor",
    method_name="argsort",
    dtype_input_axis=helpers.dtype_values_axis(
        available_dtypes=helpers.get_dtypes("numeric"),
        force_int_axis=True,
        min_num_dims=1,
        max_num_dims=3,
        min_dim_size=1,
        max_dim_size=3,
        min_value=1,
        max_value=5,
        valid_axis=True,
        allow_neg_axes=True,
    ),
    descending=st.booleans(),
)
def test_torch_tensor_argsort(
    dtype_input_axis,
    descending,
    frontend_method_data,
    init_flags,
    method_flags,
    frontend,
    on_device,
    backend_fw,
):
    input_dtype, x, axis = dtype_input_axis
    helpers.test_frontend_method(
        init_input_dtypes=input_dtype,
        backend_to_test=backend_fw,
        init_all_as_kwargs_np={
            "data": x[0],
        },
        method_input_dtypes=input_dtype,
        method_all_as_kwargs_np={
            "dim": axis,
            "descending": descending,
        },
        frontend_method_data=frontend_method_data,
        init_flags=init_flags,
        method_flags=method_flags,
        frontend=frontend,
        on_device=on_device,
    )


# arccosh
@handle_frontend_method(
    class_tree=CLASS_TREE,
    init_tree="torch.tensor",
    method_name="arccosh",
    dtype_and_x=helpers.dtype_and_values(
        min_value=-1.0,
        max_value=1.0,
        available_dtypes=helpers.get_dtypes("float"),
    ),
)
def test_torch_tensor_arccosh(
    dtype_and_x,
    frontend_method_data,
    init_flags,
    method_flags,
    frontend,
    on_device,
    backend_fw,
):
    input_dtype, x = dtype_and_x
    helpers.test_frontend_method(
        init_input_dtypes=input_dtype,
        backend_to_test=backend_fw,
        init_all_as_kwargs_np={
            "data": x[0],
        },
        method_input_dtypes=[],
        method_all_as_kwargs_np={},
        frontend_method_data=frontend_method_data,
        init_flags=init_flags,
        method_flags=method_flags,
        frontend=frontend,
        on_device=on_device,
    )


# ceil
@handle_frontend_method(
    class_tree=CLASS_TREE,
    init_tree="torch.tensor",
    method_name="ceil",
    dtype_and_x=helpers.dtype_and_values(
        available_dtypes=helpers.get_dtypes("float"),
    ),
)
def test_torch_tensor_ceil(
    dtype_and_x,
    frontend_method_data,
    init_flags,
    method_flags,
    frontend,
    on_device,
    backend_fw,
):
    input_dtype, x = dtype_and_x
    helpers.test_frontend_method(
        init_input_dtypes=input_dtype,
        backend_to_test=backend_fw,
        init_all_as_kwargs_np={
            "data": x[0],
        },
        method_input_dtypes=input_dtype,
        method_all_as_kwargs_np={},
        frontend_method_data=frontend_method_data,
        init_flags=init_flags,
        method_flags=method_flags,
        frontend=frontend,
        on_device=on_device,
    )


# argwhere
@handle_frontend_method(
    class_tree=CLASS_TREE,
    init_tree="torch.tensor",
    method_name="argwhere",
    dtype_and_x=helpers.dtype_and_values(
        available_dtypes=helpers.get_dtypes("valid"),
    ),
)
def test_torch_tensor_argwhere(
    dtype_and_x,
    frontend_method_data,
    init_flags,
    method_flags,
    frontend,
    on_device,
    backend_fw,
):
    input_dtype, x = dtype_and_x
    helpers.test_frontend_method(
        init_input_dtypes=input_dtype,
        backend_to_test=backend_fw,
        init_all_as_kwargs_np={
            "data": x[0],
        },
        method_input_dtypes=input_dtype,
        method_all_as_kwargs_np={},
        frontend_method_data=frontend_method_data,
        init_flags=init_flags,
        method_flags=method_flags,
        frontend=frontend,
        on_device=on_device,
    )


# size
@handle_frontend_method(
    class_tree=CLASS_TREE,
    init_tree="torch.tensor",
    method_name="size",
    dtype_and_x=helpers.dtype_and_values(
        available_dtypes=helpers.get_dtypes("valid"),
        shape=st.shared(helpers.get_shape(min_num_dims=1), key="shape"),
    ),
    dim=helpers.get_axis(
        shape=st.shared(helpers.get_shape(min_num_dims=1), key="shape"),
        force_int=True,
    ),
)
def test_torch_tensor_size(
    dtype_and_x,
    dim,
    frontend_method_data,
    init_flags,
    method_flags,
    frontend,
    on_device,
    backend_fw,
):
    input_dtype, x = dtype_and_x
    helpers.test_frontend_method(
        init_input_dtypes=input_dtype,
        backend_to_test=backend_fw,
        init_all_as_kwargs_np={
            "data": x[0],
        },
        method_input_dtypes=input_dtype,
        method_all_as_kwargs_np={
            "dim": dim,
        },
        frontend_method_data=frontend_method_data,
        init_flags=init_flags,
        method_flags=method_flags,
        frontend=frontend,
        on_device=on_device,
    )


# min
@handle_frontend_method(
    class_tree=CLASS_TREE,
    init_tree="torch.tensor",
    method_name="min",
    dtype_x=helpers.dtype_and_values(
        available_dtypes=helpers.get_dtypes("float"),
    ),
)
def test_torch_tensor_min(
    dtype_x,
    frontend,
    frontend_method_data,
    init_flags,
    method_flags,
    on_device,
    backend_fw,
):
    input_dtype, x = dtype_x
    helpers.test_frontend_method(
        init_input_dtypes=input_dtype,
        backend_to_test=backend_fw,
        init_all_as_kwargs_np={
            "data": x[0],
        },
        method_input_dtypes=input_dtype,
        method_all_as_kwargs_np={},
        frontend_method_data=frontend_method_data,
        init_flags=init_flags,
        method_flags=method_flags,
        frontend=frontend,
        on_device=on_device,
    )


@st.composite
def _get_dtype_and_multiplicative_matrices(draw):
    return draw(
        st.one_of(
            _get_dtype_input_and_matrices(),
            _get_dtype_and_3dbatch_matrices(),
        )
    )


# matmul
@handle_frontend_method(
    class_tree=CLASS_TREE,
    init_tree="torch.tensor",
    method_name="matmul",
    dtype_tensor1_tensor2=_get_dtype_and_multiplicative_matrices(),
)
def test_torch_tensor_matmul(
    dtype_tensor1_tensor2,
    frontend_method_data,
    init_flags,
    method_flags,
    frontend,
    on_device,
    backend_fw,
):
    dtype, tensor1, tensor2 = dtype_tensor1_tensor2
    helpers.test_frontend_method(
        init_input_dtypes=dtype,
        backend_to_test=backend_fw,
        init_all_as_kwargs_np={
            "data": tensor1,
        },
        method_input_dtypes=dtype,
        method_all_as_kwargs_np={"other": tensor2},
        frontend_method_data=frontend_method_data,
        init_flags=init_flags,
        method_flags=method_flags,
        frontend=frontend,
        on_device=on_device,
    )


@st.composite
def _array_idxes_n_dtype(draw, **kwargs):
    num_dims = draw(helpers.ints(min_value=1, max_value=4))
    dtype, x = draw(
        helpers.dtype_and_values(
            **kwargs, min_num_dims=num_dims, max_num_dims=num_dims, shared_dtype=True
        )
    )
    idxes = draw(
        st.lists(
            helpers.ints(min_value=0, max_value=num_dims - 1),
            min_size=num_dims,
            max_size=num_dims,
            unique=True,
        )
    )
    return x, idxes, dtype


# permute
@handle_frontend_method(
    class_tree=CLASS_TREE,
    init_tree="torch.tensor",
    method_name="permute",
    dtype_values_axis=_array_idxes_n_dtype(
        available_dtypes=helpers.get_dtypes("float"),
    ),
)
def test_torch_tensor_permute(
    dtype_values_axis,
    frontend_method_data,
    init_flags,
    method_flags,
    frontend,
    on_device,
    backend_fw,
):
    x, idxes, dtype = dtype_values_axis
    unpack_dims = True
    if unpack_dims:
        method_flags.num_positional_args = len(idxes) + 1
        dims = {}
        i = 0
        for x_ in idxes:
            dims["x{}".format(i)] = x_
            i += 1
    else:
        dims = {
            "dims": tuple(idxes),
        }
    helpers.test_frontend_method(
        init_input_dtypes=dtype,
        backend_to_test=backend_fw,
        init_all_as_kwargs_np={
            "data": x[0],
        },
        method_input_dtypes=dtype,
        method_all_as_kwargs_np=dims,
        frontend_method_data=frontend_method_data,
        init_flags=init_flags,
        method_flags=method_flags,
        frontend=frontend,
        on_device=on_device,
    )


# mean
@handle_frontend_method(
    class_tree=CLASS_TREE,
    init_tree="torch.tensor",
    method_name="mean",
    dtype_and_x=_statistical_dtype_values(
        function="mean",
        min_value=-1e04,
        max_value=1e04,
    ),
    keepdims=st.booleans(),
)
def test_torch_tensor_mean(
    dtype_and_x,
    keepdims,
    frontend,
    frontend_method_data,
    init_flags,
    method_flags,
    on_device,
    backend_fw,
):
    input_dtype, x, axis = dtype_and_x
    helpers.test_frontend_method(
        init_input_dtypes=input_dtype,
        backend_to_test=backend_fw,
        init_all_as_kwargs_np={
            "data": x[0],
        },
        method_input_dtypes=input_dtype,
        method_all_as_kwargs_np={
            "dim": axis,
            "keepdim": keepdims,
        },
        frontend_method_data=frontend_method_data,
        init_flags=init_flags,
        method_flags=method_flags,
        frontend=frontend,
        on_device=on_device,
    )


# nanmean
@handle_frontend_method(
    class_tree=CLASS_TREE,
    init_tree="torch.tensor",
    method_name="nanmean",
    dtype_x=helpers.dtype_and_values(
        available_dtypes=helpers.get_dtypes("float"),
        min_value=-1e04,
        max_value=1e04,
    ),
)
def test_torch_tensor_nanmean(
    dtype_x,
    frontend,
    frontend_method_data,
    init_flags,
    method_flags,
    on_device,
    backend_fw,
):
    input_dtype, x = dtype_x
    helpers.test_frontend_method(
        init_input_dtypes=input_dtype,
        backend_to_test=backend_fw,
        init_all_as_kwargs_np={
            "data": x[0],
        },
        method_input_dtypes=input_dtype,
        method_all_as_kwargs_np={},
        frontend_method_data=frontend_method_data,
        init_flags=init_flags,
        method_flags=method_flags,
        frontend=frontend,
        on_device=on_device,
    )


# median
@handle_frontend_method(
    class_tree=CLASS_TREE,
    init_tree="torch.tensor",
    method_name="median",
    dtype_input_axis=helpers.dtype_values_axis(
        available_dtypes=helpers.get_dtypes("float"),
        min_num_dims=1,
        valid_axis=True,
        force_int_axis=True,
    ),
    keepdim=st.booleans(),
)
def test_torch_tensor_median(
    dtype_input_axis,
    keepdim,
    frontend,
    frontend_method_data,
    init_flags,
    method_flags,
    on_device,
    backend_fw,
):
    input_dtype, x, axis = dtype_input_axis
    helpers.test_frontend_method(
        init_input_dtypes=input_dtype,
        backend_to_test=backend_fw,
        init_all_as_kwargs_np={
            "data": x[0],
        },
        method_input_dtypes=input_dtype,
        method_all_as_kwargs_np={
            "dim": axis,
            "keepdim": keepdim,
        },
        frontend_method_data=frontend_method_data,
        init_flags=init_flags,
        method_flags=method_flags,
        frontend=frontend,
        on_device=on_device,
    )


# transpose
@handle_frontend_method(
    class_tree=CLASS_TREE,
    init_tree="torch.tensor",
    method_name="transpose",
    dtype_value=helpers.dtype_and_values(
        available_dtypes=helpers.get_dtypes("valid"),
        shape=st.shared(helpers.get_shape(min_num_dims=1), key="shape"),
    ),
    dim0=helpers.get_axis(
        shape=st.shared(helpers.get_shape(), key="shape"),
        allow_neg=True,
        force_int=True,
    ),
    dim1=helpers.get_axis(
        shape=st.shared(helpers.get_shape(), key="shape"),
        allow_neg=True,
        force_int=True,
    ),
)
def test_torch_tensor_transpose(
    dtype_value,
    dim0,
    dim1,
    frontend_method_data,
    init_flags,
    method_flags,
    frontend,
    on_device,
    backend_fw,
):
    input_dtype, x = dtype_value
    helpers.test_frontend_method(
        init_input_dtypes=input_dtype,
        backend_to_test=backend_fw,
        init_all_as_kwargs_np={
            "data": x[0],
        },
        method_input_dtypes=input_dtype,
        method_all_as_kwargs_np={"dim0": dim0, "dim1": dim1},
        frontend_method_data=frontend_method_data,
        init_flags=init_flags,
        method_flags=method_flags,
        frontend=frontend,
        on_device=on_device,
    )


# transpose_
@handle_frontend_method(
    class_tree=CLASS_TREE,
    init_tree="torch.tensor",
    method_name="transpose_",
    dtype_value=helpers.dtype_and_values(
        available_dtypes=helpers.get_dtypes("valid"),
        shape=st.shared(helpers.get_shape(min_num_dims=1), key="shape"),
    ),
    dim0=helpers.get_axis(
        shape=st.shared(helpers.get_shape(), key="shape"),
        allow_neg=True,
        force_int=True,
    ),
    dim1=helpers.get_axis(
        shape=st.shared(helpers.get_shape(), key="shape"),
        allow_neg=True,
        force_int=True,
    ),
)
def test_torch_tensor_transpose_(
    dtype_value,
    dim0,
    dim1,
    frontend_method_data,
    init_flags,
    method_flags,
    frontend,
    on_device,
    backend_fw,
):
    input_dtype, x = dtype_value
    helpers.test_frontend_method(
        init_input_dtypes=input_dtype,
        backend_to_test=backend_fw,
        init_all_as_kwargs_np={
            "data": x[0],
        },
        method_input_dtypes=input_dtype,
        method_all_as_kwargs_np={
            "dim0": dim0,
            "dim1": dim1,
        },
        frontend_method_data=frontend_method_data,
        init_flags=init_flags,
        method_flags=method_flags,
        frontend=frontend,
        on_device=on_device,
    )


# t
@handle_frontend_method(
    class_tree=CLASS_TREE,
    init_tree="torch.tensor",
    method_name="t",
    dtype_and_x=helpers.dtype_and_values(
        available_dtypes=helpers.get_dtypes("valid"),
        shape=helpers.get_shape(min_num_dims=2, max_num_dims=2),
    ),
)
def test_torch_tensor_t(
    dtype_and_x,
    frontend_method_data,
    init_flags,
    method_flags,
    frontend,
    on_device,
    backend_fw,
):
    input_dtype, x = dtype_and_x
    helpers.test_frontend_method(
        init_input_dtypes=input_dtype,
        backend_to_test=backend_fw,
        init_all_as_kwargs_np={
            "data": x[0],
        },
        method_input_dtypes=input_dtype,
        method_all_as_kwargs_np={},
        frontend_method_data=frontend_method_data,
        init_flags=init_flags,
        method_flags=method_flags,
        frontend=frontend,
        on_device=on_device,
    )


# flatten
@handle_frontend_method(
    class_tree=CLASS_TREE,
    init_tree="torch.tensor",
    method_name="flatten",
    dtype_value=helpers.dtype_and_values(
        available_dtypes=helpers.get_dtypes("valid"),
        shape=st.shared(helpers.get_shape(), key="shape"),
    ),
    axes=helpers.get_axis(
        shape=st.shared(helpers.get_shape(), key="shape"),
        min_size=2,
        max_size=2,
        unique=False,
        force_tuple=True,
    ),
)
def test_torch_tensor_flatten(
    dtype_value,
    axes,
    frontend_method_data,
    init_flags,
    method_flags,
    frontend,
    on_device,
    backend_fw,
):
    input_dtype, x = dtype_value
    helpers.test_frontend_method(
        init_input_dtypes=input_dtype,
        backend_to_test=backend_fw,
        init_all_as_kwargs_np={
            "data": x[0],
        },
        method_input_dtypes=input_dtype,
        method_all_as_kwargs_np={
            "start_dim": axes[0],
            "end_dim": axes[1],
        },
        frontend_method_data=frontend_method_data,
        init_flags=init_flags,
        method_flags=method_flags,
        frontend=frontend,
        on_device=on_device,
    )


# cumsum
@handle_frontend_method(
    class_tree=CLASS_TREE,
    init_tree="torch.tensor",
    method_name="cumsum",
    dtype_value=helpers.dtype_and_values(
        available_dtypes=helpers.get_dtypes("valid"),
        shape=st.shared(helpers.get_shape(min_num_dims=1), key="shape"),
    ),
    dim=helpers.get_axis(
        shape=st.shared(helpers.get_shape(), key="shape"),
        allow_neg=True,
        force_int=True,
    ),
    dtypes=_dtypes(),
)
def test_torch_tensor_cumsum(
    dtype_value,
    dim,
    dtypes,
    frontend_method_data,
    init_flags,
    method_flags,
    frontend,
    on_device,
    backend_fw,
):
    input_dtype, x = dtype_value
    helpers.test_frontend_method(
        init_input_dtypes=input_dtype,
        backend_to_test=backend_fw,
        init_all_as_kwargs_np={
            "data": x[0],
        },
        method_input_dtypes=dtypes,
        method_all_as_kwargs_np={
            "dim": dim,
            "dtype": dtypes[0],
        },
        frontend_method_data=frontend_method_data,
        init_flags=init_flags,
        method_flags=method_flags,
        frontend=frontend,
        on_device=on_device,
    )


# cumsum_
@handle_frontend_method(
    class_tree=CLASS_TREE,
    init_tree="torch.tensor",
    method_name="cumsum_",
    dtype_value=helpers.dtype_and_values(
        available_dtypes=helpers.get_dtypes("numeric"),
        shape=st.shared(helpers.get_shape(min_num_dims=1), key="shape"),
    ),
    dim=helpers.get_axis(
        shape=st.shared(helpers.get_shape(), key="shape"),
        allow_neg=True,
        force_int=True,
    ),
)
def test_torch_tensor_cumsum_(
    dtype_value,
    dim,
    frontend_method_data,
    init_flags,
    method_flags,
    frontend,
    on_device,
    backend_fw,
):
    input_dtype, x = dtype_value
    helpers.test_frontend_method(
        init_input_dtypes=input_dtype,
        backend_to_test=backend_fw,
        init_all_as_kwargs_np={
            "data": x[0],
        },
        method_input_dtypes=input_dtype,
        method_all_as_kwargs_np={
            "dim": dim,
            "dtype": input_dtype[0],
        },
        frontend_method_data=frontend_method_data,
        init_flags=init_flags,
        method_flags=method_flags,
        frontend=frontend,
        on_device=on_device,
    )


# sort
@handle_frontend_method(
    class_tree=CLASS_TREE,
    init_tree="torch.tensor",
    method_name="sort",
    dtype_value=helpers.dtype_and_values(
        available_dtypes=helpers.get_dtypes("valid"),
        shape=st.shared(helpers.get_shape(min_num_dims=1), key="shape"),
    ),
    dim=helpers.get_axis(
        shape=st.shared(helpers.get_shape(), key="shape"),
        allow_neg=True,
        force_int=True,
    ),
    descending=st.booleans(),
)
def test_torch_tensor_sort(
    dtype_value,
    dim,
    descending,
    frontend_method_data,
    init_flags,
    method_flags,
    frontend,
    on_device,
    backend_fw,
):
    input_dtype, x = dtype_value
    helpers.test_frontend_method(
        init_input_dtypes=input_dtype,
        backend_to_test=backend_fw,
        init_all_as_kwargs_np={
            "data": x[0],
        },
        method_input_dtypes=input_dtype,
        method_all_as_kwargs_np={
            "dim": dim,
            "descending": descending,
        },
        frontend_method_data=frontend_method_data,
        init_flags=init_flags,
        method_flags=method_flags,
        frontend=frontend,
        on_device=on_device,
    )


# sigmoid
@handle_frontend_method(
    class_tree=CLASS_TREE,
    init_tree="torch.tensor",
    method_name="sigmoid",
    dtype_x=helpers.dtype_and_values(
        available_dtypes=helpers.get_dtypes("float"),
    ),
)
def test_torch_tensor_sigmoid(
    dtype_x,
    frontend_method_data,
    init_flags,
    method_flags,
    frontend,
    on_device,
    backend_fw,
):
    input_dtype, x = dtype_x
    helpers.test_frontend_method(
        init_input_dtypes=input_dtype,
        backend_to_test=backend_fw,
        init_all_as_kwargs_np={
            "data": x[0],
        },
        method_input_dtypes=input_dtype,
        method_all_as_kwargs_np={},
        frontend_method_data=frontend_method_data,
        init_flags=init_flags,
        method_flags=method_flags,
        frontend=frontend,
        on_device=on_device,
    )


# sigmoid
@handle_frontend_method(
    class_tree=CLASS_TREE,
    init_tree="torch.tensor",
    method_name="sigmoid_",
    dtype_x=helpers.dtype_and_values(
        available_dtypes=helpers.get_dtypes("float"),
    ),
)
def test_torch_tensor_sigmoid_(
    dtype_x,
    frontend_method_data,
    init_flags,
    method_flags,
    frontend,
    on_device,
    backend_fw,
):
    input_dtype, x = dtype_x
    helpers.test_frontend_method(
        init_input_dtypes=input_dtype,
        backend_to_test=backend_fw,
        init_all_as_kwargs_np={
            "data": x[0],
        },
        method_input_dtypes=input_dtype,
        method_all_as_kwargs_np={},
        frontend_method_data=frontend_method_data,
        init_flags=init_flags,
        method_flags=method_flags,
        frontend=frontend,
        on_device=on_device,
    )


# softmax
@handle_frontend_method(
    class_tree=CLASS_TREE,
    init_tree="torch.tensor",
    method_name="softmax",
    dtype_x_and_axis=helpers.dtype_values_axis(
        available_dtypes=helpers.get_dtypes("float"),
        min_num_dims=1,
        max_axes_size=1,
        force_int_axis=True,
        valid_axis=True,
    ),
    dtype=helpers.get_dtypes("float", full=False),
)
def test_torch_tensor_softmax(
    dtype_x_and_axis,
    dtype,
    frontend_method_data,
    init_flags,
    method_flags,
    frontend,
    on_device,
    backend_fw,
):
    input_dtype, x, axis = dtype_x_and_axis
    helpers.test_frontend_method(
        init_input_dtypes=input_dtype,
        backend_to_test=backend_fw,
        init_all_as_kwargs_np={
            "data": x[0],
        },
        method_input_dtypes=input_dtype,
        method_all_as_kwargs_np={
            "dim": axis,
            "dtype": dtype[0],
        },
        frontend_method_data=frontend_method_data,
        init_flags=init_flags,
        method_flags=method_flags,
        frontend=frontend,
        on_device=on_device,
    )


@st.composite
def _repeat_helper(draw):
    shape = draw(
        helpers.get_shape(
            min_num_dims=1, max_num_dims=5, min_dim_size=2, max_dim_size=10
        )
    )

    input_dtype, x = draw(
        helpers.dtype_and_values(
            available_dtypes=helpers.get_dtypes("valid"),
            shape=shape,
        )
    )

    repeats = draw(st.lists(st.integers(min_value=1, max_value=5), min_size=len(shape)))
    return input_dtype, x, repeats


# repeat
@handle_frontend_method(
    class_tree=CLASS_TREE,
    init_tree="torch.tensor",
    method_name="repeat",
    dtype_x_repeats=_repeat_helper(),
    unpack_repeat=st.booleans(),
)
def test_torch_tensor_repeat(
    dtype_x_repeats,
    unpack_repeat,
    frontend_method_data,
    init_flags,
    method_flags,
    frontend,
    on_device,
    backend_fw,
):
    input_dtype, x, repeats = dtype_x_repeats
    repeat = {
        "repeats": repeats,
    }
    if unpack_repeat:
        method_flags.num_positional_args = len(repeat["repeats"]) + 1
        for i, x_ in enumerate(repeat["repeats"]):
            repeat["x{}".format(i)] = x_
    helpers.test_frontend_method(
        init_input_dtypes=input_dtype,
        backend_to_test=backend_fw,
        init_all_as_kwargs_np={
            "data": x[0],
        },
        method_input_dtypes=input_dtype,
        method_all_as_kwargs_np=repeat,
        frontend_method_data=frontend_method_data,
        init_flags=init_flags,
        method_flags=method_flags,
        frontend=frontend,
        on_device=on_device,
    )


# unbind
@handle_frontend_method(
    class_tree=CLASS_TREE,
    init_tree="torch.tensor",
    method_name="unbind",
    dtype_value_axis=helpers.dtype_values_axis(
        available_dtypes=helpers.get_dtypes("numeric"),
        min_num_dims=1,
        valid_axis=True,
        force_int_axis=True,
    ),
)
def test_torch_tensor_unbind(
    dtype_value_axis,
    frontend_method_data,
    init_flags,
    method_flags,
    frontend,
    on_device,
    backend_fw,
):
    input_dtypes, x, axis = dtype_value_axis
    helpers.test_frontend_method(
        init_input_dtypes=input_dtypes,
        backend_to_test=backend_fw,
        init_all_as_kwargs_np={
            "data": x[0],
        },
        method_input_dtypes=input_dtypes,
        method_all_as_kwargs_np={
            "dim": axis,
        },
        frontend_method_data=frontend_method_data,
        init_flags=init_flags,
        method_flags=method_flags,
        frontend=frontend,
        on_device=on_device,
    )


# __eq__
@handle_frontend_method(
    class_tree=CLASS_TREE,
    init_tree="torch.tensor",
    method_name="__eq__",
    dtype_and_x=helpers.dtype_and_values(
        available_dtypes=helpers.get_dtypes("float"),
        num_arrays=2,
        min_value=-1e04,
        max_value=1e04,
        allow_inf=False,
    ),
)
def test_torch___eq__(
    dtype_and_x,
    frontend_method_data,
    init_flags,
    method_flags,
    frontend,
    on_device,
    backend_fw,
):
    input_dtype, x = dtype_and_x
    helpers.test_frontend_method(
        init_input_dtypes=input_dtype,
        backend_to_test=backend_fw,
        init_all_as_kwargs_np={
            "data": x[0],
        },
        method_input_dtypes=input_dtype,
        method_all_as_kwargs_np={
            "other": x[1],
        },
        frontend_method_data=frontend_method_data,
        init_flags=init_flags,
        method_flags=method_flags,
        frontend=frontend,
        on_device=on_device,
    )


# inverse
@handle_frontend_method(
    class_tree=CLASS_TREE,
    init_tree="torch.tensor",
    method_name="inverse",
    dtype_and_x=helpers.dtype_and_values(
        available_dtypes=helpers.get_dtypes("float"),
        min_num_dims=2,
    ).filter(lambda s: s[1][0].shape[-1] == s[1][0].shape[-2]),
)
def test_torch_tensor_inverse(
    dtype_and_x,
    frontend_method_data,
    init_flags,
    method_flags,
    frontend,
    on_device,
    backend_fw,
):
    input_dtype, x = dtype_and_x
    helpers.test_frontend_method(
        init_input_dtypes=input_dtype,
        backend_to_test=backend_fw,
        init_all_as_kwargs_np={
            "data": x[0],
        },
        method_input_dtypes=input_dtype,
        method_all_as_kwargs_np={},
        frontend_method_data=frontend_method_data,
        init_flags=init_flags,
        method_flags=method_flags,
        frontend=frontend,
        on_device=on_device,
    )


# neg
@handle_frontend_method(
    class_tree=CLASS_TREE,
    init_tree="torch.tensor",
    method_name="neg",
    dtype_and_x=helpers.dtype_and_values(
        available_dtypes=helpers.get_dtypes("float"),
        min_value=-1e04,
        max_value=1e04,
        allow_inf=False,
    ),
)
def test_torch_tensor_neg(
    dtype_and_x,
    frontend,
    frontend_method_data,
    init_flags,
    method_flags,
    on_device,
    backend_fw,
):
    input_dtype, x = dtype_and_x
    helpers.test_frontend_method(
        init_input_dtypes=input_dtype,
        backend_to_test=backend_fw,
        init_all_as_kwargs_np={
            "data": x[0],
        },
        method_input_dtypes=input_dtype,
        method_all_as_kwargs_np={},
        frontend_method_data=frontend_method_data,
        init_flags=init_flags,
        method_flags=method_flags,
        frontend=frontend,
        on_device=on_device,
    )


# __neg__
@handle_frontend_method(
    class_tree=CLASS_TREE,
    init_tree="torch.tensor",
    method_name="__neg__",
    dtype_and_x=helpers.dtype_and_values(
        available_dtypes=helpers.get_dtypes("float"),
        min_value=-1e04,
        max_value=1e04,
        allow_inf=False,
    ),
)
def test_torch___neg__(
    dtype_and_x,
    frontend_method_data,
    init_flags,
    method_flags,
    frontend,
    on_device,
    backend_fw,
):
    input_dtype, x = dtype_and_x
    helpers.test_frontend_method(
        init_input_dtypes=input_dtype,
        backend_to_test=backend_fw,
        init_all_as_kwargs_np={
            "data": x[0],
        },
        method_input_dtypes=input_dtype,
        method_all_as_kwargs_np={},
        frontend_method_data=frontend_method_data,
        init_flags=init_flags,
        method_flags=method_flags,
        frontend=frontend,
        on_device=on_device,
    )


# int
@handle_frontend_method(
    class_tree=CLASS_TREE,
    init_tree="torch.tensor",
    method_name="int",
    dtype_and_x=helpers.dtype_and_values(
        available_dtypes=helpers.get_dtypes("integer"),
    ),
)
def test_torch_tensor_int(
    dtype_and_x,
    frontend_method_data,
    init_flags,
    method_flags,
    frontend,
    on_device,
    backend_fw,
):
    input_dtype, x = dtype_and_x
    helpers.test_frontend_method(
        init_input_dtypes=input_dtype,
        backend_to_test=backend_fw,
        init_all_as_kwargs_np={
            "data": x[0],
        },
        method_input_dtypes=input_dtype,
        method_all_as_kwargs_np={},
        frontend_method_data=frontend_method_data,
        init_flags=init_flags,
        method_flags=method_flags,
        frontend=frontend,
        on_device=on_device,
    )


# half
@handle_frontend_method(
    class_tree=CLASS_TREE,
    init_tree="torch.tensor",
    method_name="half",
    dtype_and_x=helpers.dtype_and_values(
        available_dtypes=helpers.get_dtypes("valid"),
    ),
)
def test_torch_tensor_half(
    dtype_and_x,
    frontend_method_data,
    init_flags,
    method_flags,
    frontend,
    on_device,
    backend_fw,
):
    input_dtype, x = dtype_and_x
    helpers.test_frontend_method(
        init_input_dtypes=input_dtype,
        backend_to_test=backend_fw,
        init_all_as_kwargs_np={
            "data": x[0],
        },
        method_input_dtypes=input_dtype,
        method_all_as_kwargs_np={},
        frontend_method_data=frontend_method_data,
        init_flags=init_flags,
        method_flags=method_flags,
        frontend=frontend,
        on_device=on_device,
    )


# bool
@handle_frontend_method(
    class_tree=CLASS_TREE,
    init_tree="torch.tensor",
    method_name="bool",
    dtype_and_x=helpers.dtype_and_values(
        available_dtypes=helpers.get_dtypes("integer"),
    ),
)
def test_torch_tensor_bool(
    dtype_and_x,
    frontend_method_data,
    init_flags,
    method_flags,
    frontend,
    on_device,
    backend_fw,
):
    input_dtype, x = dtype_and_x
    helpers.test_frontend_method(
        init_input_dtypes=input_dtype,
        backend_to_test=backend_fw,
        init_all_as_kwargs_np={
            "data": x[0],
        },
        method_input_dtypes=input_dtype,
        method_all_as_kwargs_np={},
        frontend_method_data=frontend_method_data,
        init_flags=init_flags,
        method_flags=method_flags,
        frontend=frontend,
        on_device=on_device,
    )


# type
@handle_frontend_method(
    class_tree=CLASS_TREE,
    init_tree="torch.tensor",
    method_name="type",
    dtype_and_x=helpers.dtype_and_values(
        available_dtypes=helpers.get_dtypes("valid"),
    ),
    dtype=helpers.get_dtypes("valid", full=False),
)
def test_torch_tensor_type(
    dtype_and_x,
    dtype,
    frontend_method_data,
    init_flags,
    method_flags,
    frontend,
    on_device,
    backend_fw,
):
    input_dtype, x = dtype_and_x
    helpers.test_frontend_method(
        init_input_dtypes=input_dtype,
        backend_to_test=backend_fw,
        init_all_as_kwargs_np={
            "data": x[0],
        },
        method_input_dtypes=input_dtype,
        method_all_as_kwargs_np={
            "dtype": dtype[0],
        },
        frontend_method_data=frontend_method_data,
        init_flags=init_flags,
        method_flags=method_flags,
        frontend=frontend,
        on_device=on_device,
    )


# type_as
@handle_frontend_method(
    class_tree=CLASS_TREE,
    init_tree="torch.tensor",
    method_name="type_as",
    dtype_and_x=helpers.dtype_and_values(
        available_dtypes=helpers.get_dtypes("valid"),
        num_arrays=2,
    ),
)
def test_torch_tensor_type_as(
    dtype_and_x,
    frontend_method_data,
    init_flags,
    method_flags,
    frontend,
    on_device,
    backend_fw,
):
    input_dtype, x = dtype_and_x
    helpers.test_frontend_method(
        init_input_dtypes=input_dtype,
        backend_to_test=backend_fw,
        init_all_as_kwargs_np={
            "data": x[0],
        },
        method_input_dtypes=input_dtype,
        method_all_as_kwargs_np={
            "other": x[1],
        },
        frontend_method_data=frontend_method_data,
        init_flags=init_flags,
        method_flags=method_flags,
        frontend=frontend,
        on_device=on_device,
    )


# byte
@handle_frontend_method(
    class_tree=CLASS_TREE,
    init_tree="torch.tensor",
    method_name="byte",
    dtype_and_x=helpers.dtype_and_values(
        available_dtypes=helpers.get_dtypes("valid"),
    ),
)
def test_torch_tensor_byte(
    dtype_and_x,
    frontend_method_data,
    init_flags,
    method_flags,
    frontend,
    on_device,
    backend_fw,
):
    input_dtype, x = dtype_and_x
    helpers.test_frontend_method(
        init_input_dtypes=input_dtype,
        backend_to_test=backend_fw,
        init_all_as_kwargs_np={
            "data": x[0],
        },
        method_input_dtypes=input_dtype,
        method_all_as_kwargs_np={},
        frontend_method_data=frontend_method_data,
        init_flags=init_flags,
        method_flags=method_flags,
        frontend=frontend,
        on_device=on_device,
    )


# ne
@handle_frontend_method(
    class_tree=CLASS_TREE,
    init_tree="torch.tensor",
    method_name="ne",
    dtype_and_x=helpers.dtype_and_values(
        available_dtypes=helpers.get_dtypes("float"),
        num_arrays=2,
        min_value=-1e04,
        max_value=1e04,
        allow_inf=False,
    ),
)
def test_torch_tensor_ne(
    dtype_and_x,
    frontend_method_data,
    init_flags,
    method_flags,
    frontend,
    on_device,
    backend_fw,
):
    input_dtype, x = dtype_and_x
    helpers.test_frontend_method(
        init_input_dtypes=input_dtype,
        backend_to_test=backend_fw,
        init_all_as_kwargs_np={
            "data": x[0],
        },
        method_input_dtypes=input_dtype,
        method_all_as_kwargs_np={
            "other": x[1],
        },
        frontend_method_data=frontend_method_data,
        init_flags=init_flags,
        method_flags=method_flags,
        frontend=frontend,
        on_device=on_device,
    )


# squeeze
@handle_frontend_method(
    class_tree=CLASS_TREE,
    init_tree="torch.tensor",
    method_name="squeeze",
    dtype_value_axis=helpers.dtype_values_axis(
        available_dtypes=helpers.get_dtypes("valid"),
        min_num_dims=1,
        valid_axis=True,
        force_int_axis=True,
        shape=st.shared(helpers.get_shape(min_num_dims=1), key="shape"),
    ),
)
def test_torch_tensor_squeeze(
    dtype_value_axis,
    frontend_method_data,
    init_flags,
    method_flags,
    frontend,
    on_device,
    backend_fw,
):
    input_dtype, x, axis = dtype_value_axis
    helpers.test_frontend_method(
        init_input_dtypes=input_dtype,
        backend_to_test=backend_fw,
        init_all_as_kwargs_np={
            "data": x[0],
        },
        method_input_dtypes=input_dtype,
        method_all_as_kwargs_np={
            "dim": axis,
        },
        frontend_method_data=frontend_method_data,
        init_flags=init_flags,
        method_flags=method_flags,
        frontend=frontend,
        on_device=on_device,
    )


# squeeze_
@handle_frontend_method(
    class_tree=CLASS_TREE,
    init_tree="torch.tensor",
    method_name="squeeze_",
    dtype_value_axis=helpers.dtype_values_axis(
        available_dtypes=helpers.get_dtypes("valid"),
        min_num_dims=1,
        valid_axis=True,
        force_int_axis=True,
        shape=st.shared(helpers.get_shape(min_num_dims=1), key="shape"),
    ),
)
def test_torch_tensor_squeeze_(
    dtype_value_axis,
    frontend_method_data,
    init_flags,
    method_flags,
    frontend,
    on_device,
    backend_fw,
):
    input_dtype, x, axis = dtype_value_axis
    helpers.test_frontend_method(
        init_input_dtypes=input_dtype,
        backend_to_test=backend_fw,
        init_all_as_kwargs_np={
            "data": x[0],
        },
        method_input_dtypes=input_dtype,
        method_all_as_kwargs_np={
            "dim": axis,
        },
        frontend_method_data=frontend_method_data,
        init_flags=init_flags,
        method_flags=method_flags,
        frontend=frontend,
        on_device=on_device,
    )


# flip
@handle_frontend_method(
    class_tree=CLASS_TREE,
    init_tree="torch.tensor",
    method_name="flip",
    dtype_values_axis=_array_idxes_n_dtype(
        available_dtypes=helpers.get_dtypes("float"),
    ),
)
def test_torch_tensor_flip(
    dtype_values_axis,
    frontend_method_data,
    init_flags,
    method_flags,
    frontend,
    on_device,
    backend_fw,
):
    x, idxes, dtype = dtype_values_axis
    helpers.test_frontend_method(
        init_input_dtypes=dtype,
        backend_to_test=backend_fw,
        init_all_as_kwargs_np={
            "data": x[0],
        },
        method_input_dtypes=dtype,
        method_all_as_kwargs_np={
            "dims": idxes,
        },
        frontend_method_data=frontend_method_data,
        init_flags=init_flags,
        method_flags=method_flags,
        frontend=frontend,
        on_device=on_device,
    )


# fliplr
@handle_frontend_method(
    class_tree=CLASS_TREE,
    init_tree="torch.tensor",
    method_name="fliplr",
    dtype_and_x=helpers.dtype_and_values(
        available_dtypes=helpers.get_dtypes("float"),
        min_num_dims=2,
    ),
)
def test_torch_tensor_fliplr(
    dtype_and_x,
    frontend_method_data,
    init_flags,
    method_flags,
    frontend,
    on_device,
    backend_fw,
):
    dtype, x = dtype_and_x
    helpers.test_frontend_method(
        init_input_dtypes=dtype,
        backend_to_test=backend_fw,
        init_all_as_kwargs_np={
            "data": x[0],
        },
        method_input_dtypes=dtype,
        method_all_as_kwargs_np={},
        frontend_method_data=frontend_method_data,
        init_flags=init_flags,
        method_flags=method_flags,
        frontend=frontend,
        on_device=on_device,
    )


# tril
@handle_frontend_method(
    class_tree=CLASS_TREE,
    init_tree="torch.tensor",
    method_name="tril",
    dtype_and_values=helpers.dtype_and_values(
        available_dtypes=helpers.get_dtypes("numeric"),
        min_num_dims=2,  # Torch requires this.
    ),
    diagonal=st.integers(min_value=-100, max_value=100),
)
def test_torch_tensor_tril(
    dtype_and_values,
    diagonal,
    frontend_method_data,
    init_flags,
    method_flags,
    frontend,
    on_device,
    backend_fw,
):
    input_dtype, x = dtype_and_values
    helpers.test_frontend_method(
        init_input_dtypes=input_dtype,
        backend_to_test=backend_fw,
        init_all_as_kwargs_np={
            "data": x[0],
        },
        method_input_dtypes=input_dtype,
        method_all_as_kwargs_np={
            "diagonal": diagonal,
        },
        frontend_method_data=frontend_method_data,
        init_flags=init_flags,
        method_flags=method_flags,
        frontend=frontend,
        on_device=on_device,
    )


# tril_
@handle_frontend_method(
    class_tree=CLASS_TREE,
    init_tree="torch.tensor",
    method_name="tril_",
    dtype_and_values=helpers.dtype_and_values(
        available_dtypes=helpers.get_dtypes("numeric"),
        min_num_dims=2,  # Torch requires this.
    ),
    diagonal=st.integers(min_value=-100, max_value=100),
)
def test_torch_tensor_tril_(
    dtype_and_values,
    diagonal,
    frontend_method_data,
    init_flags,
    method_flags,
    frontend,
    on_device,
    backend_fw,
):
    input_dtype, x = dtype_and_values
    helpers.test_frontend_method(
        init_input_dtypes=input_dtype,
        backend_to_test=backend_fw,
        init_all_as_kwargs_np={
            "data": x[0],
        },
        method_input_dtypes=input_dtype,
        method_all_as_kwargs_np={
            "diagonal": diagonal,
        },
        frontend_method_data=frontend_method_data,
        init_flags=init_flags,
        method_flags=method_flags,
        frontend=frontend,
        on_device=on_device,
    )


# sqrt
@handle_frontend_method(
    class_tree=CLASS_TREE,
    init_tree="torch.tensor",
    method_name="sqrt",
    dtype_x=helpers.dtype_and_values(
        available_dtypes=helpers.get_dtypes("numeric"),
    ),
)
def test_torch_tensor_sqrt(
    dtype_x,
    frontend,
    frontend_method_data,
    init_flags,
    method_flags,
    on_device,
    backend_fw,
):
    input_dtype, x = dtype_x
    helpers.test_frontend_method(
        init_input_dtypes=input_dtype,
        backend_to_test=backend_fw,
        init_all_as_kwargs_np={"data": x[0]},
        method_input_dtypes=input_dtype,
        method_all_as_kwargs_np={},
        frontend_method_data=frontend_method_data,
        init_flags=init_flags,
        method_flags=method_flags,
        frontend=frontend,
        on_device=on_device,
    )


# sqrt_
@handle_frontend_method(
    class_tree=CLASS_TREE,
    init_tree="torch.tensor",
    method_name="sqrt_",
    dtype_x=helpers.dtype_and_values(
        available_dtypes=helpers.get_dtypes("float"),
    ),
)
def test_torch_tensor_sqrt_(
    dtype_x,
    frontend,
    frontend_method_data,
    init_flags,
    method_flags,
    on_device,
    backend_fw,
):
    input_dtype, x = dtype_x
    helpers.test_frontend_method(
        init_input_dtypes=input_dtype,
        backend_to_test=backend_fw,
        init_all_as_kwargs_np={"data": x[0]},
        method_input_dtypes=input_dtype,
        method_all_as_kwargs_np={},
        frontend_method_data=frontend_method_data,
        init_flags=init_flags,
        method_flags=method_flags,
        frontend=frontend,
        on_device=on_device,
    )


# index_select
@handle_frontend_method(
    class_tree=CLASS_TREE,
    init_tree="torch.tensor",
    method_name="index_select",
    params_indices_others=helpers.array_indices_axis(
        array_dtypes=helpers.get_dtypes("valid"),
        indices_dtypes=["int64"],
        max_num_dims=1,
        indices_same_dims=True,
    ),
)
def test_torch_tensor_index_select(
    params_indices_others,
    frontend_method_data,
    init_flags,
    method_flags,
    frontend,
    on_device,
    backend_fw,
):
    input_dtypes, input, indices, axis, batch_dims = params_indices_others
    helpers.test_frontend_method(
        init_input_dtypes=[input_dtypes[0]],
        backend_to_test=backend_fw,
        init_all_as_kwargs_np={
            "data": input,
        },
        method_input_dtypes=[input_dtypes[1]],
        method_all_as_kwargs_np={
            "dim": axis,
            "index": indices,
        },
        frontend_method_data=frontend_method_data,
        init_flags=init_flags,
        method_flags=method_flags,
        frontend=frontend,
        on_device=on_device,
    )


@st.composite
def _arrays_dim_idx_n_dtypes(draw):
    num_dims = draw(st.shared(helpers.ints(min_value=1, max_value=4), key="num_dims"))
    num_arrays = 2
    common_shape = draw(
        helpers.lists(
            x=helpers.ints(min_value=2, max_value=3),
            min_size=num_dims - 1,
            max_size=num_dims - 1,
        )
    )
    _dim = draw(helpers.ints(min_value=0, max_value=num_dims - 1))
    unique_dims = draw(
        helpers.lists(
            x=helpers.ints(min_value=2, max_value=3),
            min_size=num_arrays,
            max_size=num_arrays,
        )
    )

    min_dim = min(unique_dims)
    max_dim = max(unique_dims)
    _idx = draw(
        helpers.array_values(
            shape=min_dim,
            dtype="int64",
            min_value=0,
            max_value=max_dim,
            exclude_min=False,
        )
    )

    xs = list()
    available_input_types = draw(helpers.get_dtypes("numeric"))
    input_dtypes = draw(
        helpers.array_dtypes(
            available_dtypes=available_input_types,
            num_arrays=num_arrays,
            shared_dtype=True,
        )
    )
    for ud, dt in zip(unique_dims, input_dtypes):
        x = draw(
            helpers.array_values(
                shape=common_shape[:_dim] + [ud] + common_shape[_dim:],
                dtype=dt,
                large_abs_safety_factor=2.5,
                small_abs_safety_factor=2.5,
                safety_factor_scale="log",
            )
        )
        xs.append(x)
    return xs, input_dtypes, _dim, _idx


# index_add
@handle_frontend_method(
    class_tree=CLASS_TREE,
    init_tree="torch.tensor",
    method_name="index_add_",
    xs_dtypes_dim_idx=_arrays_dim_idx_n_dtypes(),
    alpha=st.integers(min_value=1, max_value=2),
)
def test_torch_tensor_index_add_(
    *,
    xs_dtypes_dim_idx,
    alpha,
    frontend_method_data,
    init_flags,
    method_flags,
    on_device,
    frontend,
    backend_fw,
):
    xs, input_dtypes, axis, indices = xs_dtypes_dim_idx
    if xs[0].shape[axis] < xs[1].shape[axis]:
        source, input = xs
    else:
        input, source = xs
    helpers.test_frontend_method(
        init_input_dtypes=[input_dtypes[0]],
        backend_to_test=backend_fw,
        init_all_as_kwargs_np={
            "data": input,
        },
        method_input_dtypes=["int64", input_dtypes[1]],
        method_all_as_kwargs_np={
            "dim": axis,
            "index": indices,
            "source": source,
            "alpha": alpha,
        },
        frontend=frontend,
        frontend_method_data=frontend_method_data,
        init_flags=init_flags,
        method_flags=method_flags,
        on_device=on_device,
        rtol_=1e-03,
    )


@handle_frontend_method(
    class_tree=CLASS_TREE,
    init_tree="torch.tensor",
    method_name="index_add",
    xs_dtypes_dim_idx=_arrays_dim_idx_n_dtypes(),
    alpha=st.integers(min_value=1, max_value=2),
)
def test_torch_tensor_index_add(
    *,
    xs_dtypes_dim_idx,
    alpha,
    frontend_method_data,
    init_flags,
    method_flags,
    on_device,
    frontend,
    backend_fw,
):
    xs, input_dtypes, axis, indices = xs_dtypes_dim_idx
    if xs[0].shape[axis] < xs[1].shape[axis]:
        source, input = xs
    else:
        input, source = xs
    helpers.test_frontend_method(
        init_input_dtypes=[input_dtypes[0]],
        backend_to_test=backend_fw,
        init_all_as_kwargs_np={
            "data": input,
        },
        method_input_dtypes=["int64", input_dtypes[1]],
        method_all_as_kwargs_np={
            "dim": axis,
            "index": indices,
            "source": source,
            "alpha": alpha,
        },
        frontend=frontend,
        frontend_method_data=frontend_method_data,
        init_flags=init_flags,
        method_flags=method_flags,
        on_device=on_device,
        rtol_=1e-03,
    )


@st.composite
def _get_clamp_inputs(draw):
    shape = draw(
        helpers.get_shape(
            min_num_dims=1, max_num_dims=5, min_dim_size=2, max_dim_size=10
        )
    )
    x_dtype, x = draw(
        helpers.dtype_and_values(
            available_dtypes=helpers.get_dtypes("numeric"),
            shape=shape,
        )
    )
    min = draw(st.booleans())
    if min:
        max = draw(st.booleans())
        min = draw(
            helpers.array_values(
                dtype=x_dtype[0], shape=shape, min_value=0, max_value=25
            )
        )
        max = (
            draw(
                helpers.array_values(
                    dtype=x_dtype[0], shape=shape, min_value=26, max_value=50
                )
            )
            if max
            else None
        )
    else:
        min = None
        max = draw(
            helpers.array_values(
                dtype=x_dtype[0], shape=shape, min_value=26, max_value=50
            )
        )
    return x_dtype, x, min, max


# clamp
@handle_frontend_method(
    class_tree=CLASS_TREE,
    init_tree="torch.tensor",
    method_name="clamp",
    dtype_and_x_min_max=_get_clamp_inputs(),
)
def test_torch_tensor_clamp(
    dtype_and_x_min_max,
    frontend,
    frontend_method_data,
    init_flags,
    method_flags,
    on_device,
    backend_fw,
):
    input_dtype, x, min, max = dtype_and_x_min_max
    helpers.test_frontend_method(
        init_input_dtypes=input_dtype,
        backend_to_test=backend_fw,
        init_all_as_kwargs_np={
            "data": x[0],
        },
        method_input_dtypes=input_dtype,
        method_all_as_kwargs_np={"min": min, "max": max},
        frontend_method_data=frontend_method_data,
        init_flags=init_flags,
        method_flags=method_flags,
        frontend=frontend,
        on_device=on_device,
    )


# clamp_
@handle_frontend_method(
    class_tree=CLASS_TREE,
    init_tree="torch.tensor",
    method_name="clamp_",
    dtype_and_x_min_max=_get_clamp_inputs(),
)
def test_torch_tensor_clamp_(
    dtype_and_x_min_max,
    frontend,
    frontend_method_data,
    init_flags,
    method_flags,
    on_device,
    backend_fw,
):
    input_dtype, x, min, max = dtype_and_x_min_max
    helpers.test_frontend_method(
        init_input_dtypes=input_dtype,
        backend_to_test=backend_fw,
        init_all_as_kwargs_np={
            "data": x[0],
        },
        method_input_dtypes=input_dtype,
        method_all_as_kwargs_np={"min": min, "max": max},
        frontend_method_data=frontend_method_data,
        init_flags=init_flags,
        method_flags=method_flags,
        frontend=frontend,
        on_device=on_device,
    )


# clip
@handle_frontend_method(
    class_tree=CLASS_TREE,
    init_tree="torch.tensor",
    method_name="clip",
    input_and_ranges=_get_clamp_inputs(),
)
def test_torch_tensor_clip(
    input_and_ranges,
    frontend,
    frontend_method_data,
    init_flags,
    method_flags,
    on_device,
    backend_fw,
):
    input_dtype, x, min, max = input_and_ranges
    helpers.test_frontend_method(
        init_input_dtypes=input_dtype,
        backend_to_test=backend_fw,
        init_all_as_kwargs_np={
            "data": x[0],
        },
        method_input_dtypes=input_dtype,
        method_all_as_kwargs_np={"min": min, "max": max},
        frontend_method_data=frontend_method_data,
        init_flags=init_flags,
        method_flags=method_flags,
        frontend=frontend,
        on_device=on_device,
    )


# clip_
@handle_frontend_method(
    class_tree=CLASS_TREE,
    init_tree="torch.tensor",
    method_name="clip_",
    input_and_ranges=_get_clamp_inputs(),
)
def test_torch_tensor_clip_(
    input_and_ranges,
    frontend,
    frontend_method_data,
    init_flags,
    method_flags,
    on_device,
    backend_fw,
):
    input_dtype, x, min, max = input_and_ranges
    helpers.test_frontend_method(
        init_input_dtypes=input_dtype,
        backend_to_test=backend_fw,
        init_all_as_kwargs_np={
            "data": x[0],
        },
        method_input_dtypes=input_dtype,
        method_all_as_kwargs_np={"min": min, "max": max},
        frontend_method_data=frontend_method_data,
        init_flags=init_flags,
        method_flags=method_flags,
        frontend=frontend,
        on_device=on_device,
    )


# __gt__
@handle_frontend_method(
    class_tree=CLASS_TREE,
    init_tree="torch.tensor",
    method_name="__gt__",
    dtype_and_x=helpers.dtype_and_values(
        available_dtypes=helpers.get_dtypes("float"),
        num_arrays=2,
        min_value=-1e04,
        max_value=1e04,
        allow_inf=False,
    ),
)
def test_torch___gt__(
    dtype_and_x,
    frontend_method_data,
    init_flags,
    method_flags,
    frontend,
    on_device,
    backend_fw,
):
    input_dtype, x = dtype_and_x
    helpers.test_frontend_method(
        init_input_dtypes=input_dtype,
        backend_to_test=backend_fw,
        init_all_as_kwargs_np={
            "data": x[0],
        },
        method_input_dtypes=input_dtype,
        method_all_as_kwargs_np={
            "other": x[1],
        },
        frontend_method_data=frontend_method_data,
        init_flags=init_flags,
        method_flags=method_flags,
        frontend=frontend,
        on_device=on_device,
    )


# __ne__
@handle_frontend_method(
    class_tree=CLASS_TREE,
    init_tree="torch.tensor",
    method_name="__ne__",
    dtype_and_x=helpers.dtype_and_values(
        available_dtypes=helpers.get_dtypes("float"),
        num_arrays=2,
        min_value=-1e04,
        max_value=1e04,
        allow_inf=False,
    ),
)
def test_torch___ne__(
    dtype_and_x,
    frontend_method_data,
    init_flags,
    method_flags,
    frontend,
    on_device,
    backend_fw,
):
    input_dtype, x = dtype_and_x
    helpers.test_frontend_method(
        init_input_dtypes=input_dtype,
        backend_to_test=backend_fw,
        init_all_as_kwargs_np={
            "data": x[0],
        },
        method_input_dtypes=input_dtype,
        method_all_as_kwargs_np={
            "other": x[1],
        },
        frontend_method_data=frontend_method_data,
        init_flags=init_flags,
        method_flags=method_flags,
        frontend=frontend,
        on_device=on_device,
    )


# __lt__
@handle_frontend_method(
    class_tree=CLASS_TREE,
    init_tree="torch.tensor",
    method_name="__lt__",
    dtype_and_x=helpers.dtype_and_values(
        available_dtypes=helpers.get_dtypes("float"),
        num_arrays=2,
        min_value=-1e04,
        max_value=1e04,
        allow_inf=False,
    ),
)
def test_torch___lt__(
    dtype_and_x,
    frontend_method_data,
    init_flags,
    method_flags,
    frontend,
    on_device,
    backend_fw,
):
    input_dtype, x = dtype_and_x
    helpers.test_frontend_method(
        init_input_dtypes=input_dtype,
        backend_to_test=backend_fw,
        init_all_as_kwargs_np={
            "data": x[0],
        },
        method_input_dtypes=input_dtype,
        method_all_as_kwargs_np={
            "other": x[1],
        },
        frontend_method_data=frontend_method_data,
        init_flags=init_flags,
        method_flags=method_flags,
        frontend=frontend,
        on_device=on_device,
    )


# __or__
@handle_frontend_method(
    class_tree=CLASS_TREE,
    init_tree="torch.tensor",
    method_name="__or__",
    dtype_and_x=helpers.dtype_and_values(
        available_dtypes=helpers.get_dtypes("valid"),
        num_arrays=2,
        min_value=-1e04,
        max_value=1e04,
        allow_inf=False,
    ),
)
def test_torch___or__(
    dtype_and_x,
    frontend_method_data,
    init_flags,
    method_flags,
    frontend,
    on_device,
    backend_fw,
):
    input_dtype, x = dtype_and_x
    helpers.test_frontend_method(
        init_input_dtypes=input_dtype,
        backend_to_test=backend_fw,
        init_all_as_kwargs_np={
            "data": x[0],
        },
        method_input_dtypes=input_dtype,
        method_all_as_kwargs_np={
            "other": x[1],
        },
        frontend_method_data=frontend_method_data,
        init_flags=init_flags,
        method_flags=method_flags,
        frontend=frontend,
        on_device=on_device,
    )


# where
@handle_frontend_method(
    class_tree=CLASS_TREE,
    init_tree="torch.tensor",
    method_name="where",
    broadcastables=_broadcastable_trio(),
)
def test_torch_tensor_where(
    broadcastables,
    frontend_method_data,
    init_flags,
    method_flags,
    frontend,
    on_device,
    backend_fw,
):
    cond, xs, dtypes = broadcastables
    helpers.test_frontend_method(
        init_input_dtypes=dtypes,
        backend_to_test=backend_fw,
        init_all_as_kwargs_np={
            "data": xs[0],
        },
        method_input_dtypes=["bool", dtypes[1]],
        method_all_as_kwargs_np={
            "condition": cond,
            "other": xs[1],
        },
        frontend_method_data=frontend_method_data,
        init_flags=init_flags,
        method_flags=method_flags,
        frontend=frontend,
        on_device=on_device,
    )


# clone
@handle_frontend_method(
    class_tree=CLASS_TREE,
    init_tree="torch.tensor",
    method_name="clone",
    dtype_and_x=helpers.dtype_and_values(
        available_dtypes=helpers.get_dtypes("valid"),
        num_arrays=1,
    ),
)
def test_torch_tensor_clone(
    dtype_and_x,
    frontend_method_data,
    init_flags,
    method_flags,
    frontend,
    on_device,
    backend_fw,
):
    input_dtype, x = dtype_and_x
    helpers.test_frontend_method(
        init_input_dtypes=input_dtype,
        backend_to_test=backend_fw,
        init_all_as_kwargs_np={
            "data": x[0],
        },
        method_input_dtypes=input_dtype,
        method_all_as_kwargs_np={},
        frontend_method_data=frontend_method_data,
        init_flags=init_flags,
        method_flags=method_flags,
        frontend=frontend,
        on_device=on_device,
    )


# __invert__
@handle_frontend_method(
    class_tree=CLASS_TREE,
    init_tree="torch.tensor",
    method_name="__invert__",
    dtype_and_x=helpers.dtype_and_values(
        available_dtypes=helpers.get_dtypes("integer"),
        num_arrays=1,
    ),
)
def test_torch___invert__(
    dtype_and_x,
    frontend_method_data,
    init_flags,
    method_flags,
    frontend,
    on_device,
    backend_fw,
):
    input_dtype, x = dtype_and_x
    helpers.test_frontend_method(
        init_input_dtypes=input_dtype,
        backend_to_test=backend_fw,
        init_all_as_kwargs_np={
            "data": x[0],
        },
        method_input_dtypes=input_dtype,
        method_all_as_kwargs_np={},
        frontend_method_data=frontend_method_data,
        init_flags=init_flags,
        method_flags=method_flags,
        frontend=frontend,
        on_device=on_device,
    )


# acosh
@handle_frontend_method(
    class_tree=CLASS_TREE,
    init_tree="torch.tensor",
    method_name="acosh",
    dtype_and_x=helpers.dtype_and_values(
        min_value=1.0,
        available_dtypes=helpers.get_dtypes("float"),
    ),
)
def test_torch_tensor_acosh(
    dtype_and_x,
    frontend_method_data,
    init_flags,
    method_flags,
    frontend,
    on_device,
    backend_fw,
):
    input_dtype, x = dtype_and_x
    helpers.test_frontend_method(
        init_input_dtypes=input_dtype,
        backend_to_test=backend_fw,
        init_all_as_kwargs_np={
            "data": x[0],
        },
        method_input_dtypes=[],
        method_all_as_kwargs_np={},
        frontend_method_data=frontend_method_data,
        init_flags=init_flags,
        method_flags=method_flags,
        frontend=frontend,
        on_device=on_device,
    )


@st.composite
def _masked_fill_helper(draw):
    cond, xs, dtypes = draw(_broadcastable_trio())
    if ivy.is_uint_dtype(dtypes[0]):
        fill_value = draw(helpers.ints(min_value=0, max_value=5))
    elif ivy.is_int_dtype(dtypes[0]):
        fill_value = draw(helpers.ints(min_value=-5, max_value=5))
    else:
        fill_value = draw(helpers.floats(min_value=-5, max_value=5))
    return dtypes[0], xs[0], cond, fill_value


# masked_fill
@handle_frontend_method(
    class_tree=CLASS_TREE,
    init_tree="torch.tensor",
    method_name="masked_fill",
    x_mask_val=_masked_fill_helper(),
)
def test_torch_tensor_masked_fill(
    x_mask_val,
    frontend_method_data,
    init_flags,
    method_flags,
    frontend,
    on_device,
    backend_fw,
):
    dtype, x, mask, val = x_mask_val
    helpers.test_frontend_method(
        init_input_dtypes=[dtype],
        backend_to_test=backend_fw,
        init_all_as_kwargs_np={
            "data": x,
        },
        method_input_dtypes=["bool", dtype],
        method_all_as_kwargs_np={
            "mask": mask,
            "value": val,
        },
        frontend_method_data=frontend_method_data,
        init_flags=init_flags,
        method_flags=method_flags,
        frontend=frontend,
        on_device=on_device,
    )


# acosh_
@handle_frontend_method(
    class_tree=CLASS_TREE,
    init_tree="torch.tensor",
    method_name="acosh_",
    dtype_and_x=helpers.dtype_and_values(
        min_value=1.0,
        available_dtypes=helpers.get_dtypes("float"),
    ),
)
def test_torch_tensor_acosh_(
    dtype_and_x,
    frontend_method_data,
    init_flags,
    method_flags,
    frontend,
    on_device,
    backend_fw,
):
    input_dtype, x = dtype_and_x
    helpers.test_frontend_method(
        init_input_dtypes=input_dtype,
        backend_to_test=backend_fw,
        init_all_as_kwargs_np={
            "data": x[0],
        },
        method_input_dtypes=[],
        method_all_as_kwargs_np={},
        frontend_method_data=frontend_method_data,
        init_flags=init_flags,
        method_flags=method_flags,
        frontend=frontend,
        on_device=on_device,
    )


# numpy
@handle_frontend_method(
    class_tree=CLASS_TREE,
    init_tree="torch.tensor",
    method_name="numpy",
    dtype_and_x=helpers.dtype_and_values(
        available_dtypes=helpers.get_dtypes("valid"),
    ),
)
def test_torch_tensor_numpy(
    dtype_and_x,
    frontend_method_data,
    init_flags,
    method_flags,
    frontend,
    on_device,
    backend_fw,
):
    input_dtype, x = dtype_and_x
    ret, frontend_ret = helpers.test_frontend_method(
        init_input_dtypes=input_dtype,
        backend_to_test=backend_fw,
        init_all_as_kwargs_np={
            "data": x[0],
        },
        method_input_dtypes=[],
        method_all_as_kwargs_np={},
        frontend_method_data=frontend_method_data,
        init_flags=init_flags,
        method_flags=method_flags,
        frontend=frontend,
        on_device=on_device,
        test_values=False,
    )
    # manual testing required as function return is numpy frontend
    helpers.value_test(
        ret_np_flat=helpers.flatten_and_to_np(ret=ret),
        ret_np_from_gt_flat=frontend_ret[0],
        ground_truth_backend="torch",
    )


# atan2_
@handle_frontend_method(
    class_tree=CLASS_TREE,
    init_tree="torch.tensor",
    method_name="atan2_",
    dtype_and_x=helpers.dtype_and_values(
        available_dtypes=helpers.get_dtypes("float"),
        num_arrays=2,
    ),
)
def test_torch_tensor_atan2_(
    dtype_and_x,
    frontend_method_data,
    init_flags,
    method_flags,
    frontend,
    on_device,
    backend_fw,
):
    input_dtype, x = dtype_and_x
    helpers.test_frontend_method(
        init_input_dtypes=input_dtype,
        backend_to_test=backend_fw,
        init_all_as_kwargs_np={
            "data": x[0],
        },
        method_input_dtypes=input_dtype,
        method_all_as_kwargs_np={
            "other": x[1],
        },
        frontend_method_data=frontend_method_data,
        init_flags=init_flags,
        method_flags=method_flags,
        frontend=frontend,
        on_device=on_device,
    )


# bitwise_not_
@handle_frontend_method(
    class_tree=CLASS_TREE,
    init_tree="torch.tensor",
    method_name="bitwise_not_",
    dtype_and_x=helpers.dtype_and_values(
        available_dtypes=helpers.get_dtypes("integer"),
        num_arrays=2,
    ),
)
def test_torch_tensor_bitwise_not_(
    dtype_and_x,
    frontend_method_data,
    init_flags,
    method_flags,
    frontend,
    on_device,
    backend_fw,
):
    input_dtype, x = dtype_and_x
    helpers.test_frontend_method(
        init_input_dtypes=input_dtype,
        backend_to_test=backend_fw,
        init_all_as_kwargs_np={
            "data": x[0],
        },
        method_input_dtypes=input_dtype,
        frontend_method_data=frontend_method_data,
        init_flags=init_flags,
        method_flags=method_flags,
        method_all_as_kwargs_np={},
        frontend=frontend,
        on_device=on_device,
    )


# bitwise_and_
@handle_frontend_method(
    class_tree=CLASS_TREE,
    init_tree="torch.tensor",
    method_name="bitwise_and_",
    dtype_and_x=helpers.dtype_and_values(
        available_dtypes=helpers.get_dtypes("integer"),
        num_arrays=2,
    ),
)
def test_torch_tensor_bitwise_and_(
    dtype_and_x,
    frontend_method_data,
    init_flags,
    method_flags,
    frontend,
    on_device,
    backend_fw,
):
    input_dtype, x = dtype_and_x
    helpers.test_frontend_method(
        init_input_dtypes=input_dtype,
        backend_to_test=backend_fw,
        init_all_as_kwargs_np={
            "data": x[0],
        },
        method_input_dtypes=input_dtype,
        method_all_as_kwargs_np={
            "other": x[1],
        },
        frontend_method_data=frontend_method_data,
        init_flags=init_flags,
        method_flags=method_flags,
        frontend=frontend,
        on_device=on_device,
    )


# __and__
@handle_frontend_method(
    class_tree=CLASS_TREE,
    init_tree="torch.tensor",
    method_name="__and__",
    dtype_and_x=helpers.dtype_and_values(
        available_dtypes=st.one_of(st.just(("bool",)), helpers.get_dtypes("integer")),
        num_arrays=2,
        min_value=-1e04,
        max_value=1e04,
        allow_inf=False,
    ),
)
def test_torch___and__(
    dtype_and_x,
    frontend_method_data,
    init_flags,
    method_flags,
    frontend,
    on_device,
    backend_fw,
):
    input_dtype, x = dtype_and_x
    helpers.test_frontend_method(
        init_input_dtypes=input_dtype,
        backend_to_test=backend_fw,
        init_all_as_kwargs_np={
            "data": x[0],
        },
        method_input_dtypes=input_dtype,
        method_all_as_kwargs_np={
            "other": x[1],
        },
        frontend_method_data=frontend_method_data,
        init_flags=init_flags,
        method_flags=method_flags,
        frontend=frontend,
        on_device=on_device,
    )


# bitwise_xor
@handle_frontend_method(
    class_tree=CLASS_TREE,
    init_tree="torch.tensor",
    method_name="bitwise_xor",
    dtype_and_x=helpers.dtype_and_values(
        available_dtypes=st.one_of(st.just(("bool",)), helpers.get_dtypes("integer")),
        num_arrays=2,
    ),
)
def test_torch_tensor_bitwise_xor(
    dtype_and_x,
    frontend_method_data,
    init_flags,
    method_flags,
    frontend,
    on_device,
    backend_fw,
):
    input_dtype, x = dtype_and_x
    helpers.test_frontend_method(
        init_input_dtypes=input_dtype,
        backend_to_test=backend_fw,
        init_all_as_kwargs_np={
            "data": x[0],
        },
        method_input_dtypes=input_dtype,
        method_all_as_kwargs_np={
            "other": x[1],
        },
        frontend_method_data=frontend_method_data,
        init_flags=init_flags,
        method_flags=method_flags,
        frontend=frontend,
        on_device=on_device,
    )


# bitwise_xor_
@handle_frontend_method(
    class_tree=CLASS_TREE,
    init_tree="torch.tensor",
    method_name="bitwise_xor_",
    dtype_and_x=helpers.dtype_and_values(
        available_dtypes=st.one_of(st.just(("bool",)), helpers.get_dtypes("integer")),
        num_arrays=2,
    ),
)
def test_torch_bitwise_xor_(
    dtype_and_x,
    frontend_method_data,
    init_flags,
    method_flags,
    frontend,
    on_device,
):
    input_dtype, x = dtype_and_x
    helpers.test_frontend_method(
        init_input_dtypes=input_dtype,
        init_all_as_kwargs_np={
            "data": x[0],
        },
        method_input_dtypes=input_dtype,
        method_all_as_kwargs_np={
            "other": x[1],
        },
        frontend_method_data=frontend_method_data,
        init_flags=init_flags,
        method_flags=method_flags,
        frontend=frontend,
        on_device=on_device,
    )


# cumprod
@handle_frontend_method(
    class_tree=CLASS_TREE,
    init_tree="torch.tensor",
    method_name="cumprod",
    dtype_value=helpers.dtype_and_values(
        available_dtypes=helpers.get_dtypes("valid"),
        shape=st.shared(helpers.get_shape(min_num_dims=1), key="shape"),
    ),
    dim=helpers.get_axis(
        shape=st.shared(helpers.get_shape(), key="shape"),
        allow_neg=True,
        force_int=True,
    ),
    dtypes=_dtypes(),
)
def test_torch_tensor_cumprod(
    dtype_value,
    dim,
    dtypes,
    frontend_method_data,
    init_flags,
    method_flags,
    frontend,
    on_device,
    backend_fw,
):
    input_dtype, x = dtype_value
    helpers.test_frontend_method(
        init_input_dtypes=input_dtype,
        backend_to_test=backend_fw,
        init_all_as_kwargs_np={
            "data": x[0],
        },
        method_input_dtypes=dtypes,
        method_all_as_kwargs_np={
            "dim": dim,
            "dtype": dtypes[0],
        },
        frontend_method_data=frontend_method_data,
        init_flags=init_flags,
        method_flags=method_flags,
        frontend=frontend,
        on_device=on_device,
    )


# relu
@handle_frontend_method(
    class_tree=CLASS_TREE,
    init_tree="torch.tensor",
    method_name="relu",
    dtype_and_x=helpers.dtype_and_values(
        available_dtypes=helpers.get_dtypes("float"),
        allow_inf=False,
    ),
)
def test_torch_tensor_relu(
    dtype_and_x,
    frontend_method_data,
    init_flags,
    method_flags,
    frontend,
    on_device,
    backend_fw,
):
    input_dtype, x = dtype_and_x
    helpers.test_frontend_method(
        init_input_dtypes=input_dtype,
        backend_to_test=backend_fw,
        init_all_as_kwargs_np={
            "data": x[0],
        },
        method_input_dtypes=input_dtype,
        method_all_as_kwargs_np={},
        frontend_method_data=frontend_method_data,
        init_flags=init_flags,
        method_flags=method_flags,
        frontend=frontend,
        on_device=on_device,
    )


# fmin
@handle_frontend_method(
    class_tree=CLASS_TREE,
    init_tree="torch.tensor",
    method_name="fmin",
    dtype_and_x=helpers.dtype_and_values(
        available_dtypes=helpers.get_dtypes("float"),
        num_arrays=2,
    ),
)
def test_torch_tensor_fmin(
    dtype_and_x,
    frontend_method_data,
    init_flags,
    method_flags,
    frontend,
    on_device,
    backend_fw,
):
    input_dtype, x = dtype_and_x
    helpers.test_frontend_method(
        init_input_dtypes=input_dtype,
        backend_to_test=backend_fw,
        init_all_as_kwargs_np={
            "data": x[0],
        },
        method_input_dtypes=input_dtype,
        method_all_as_kwargs_np={
            "other": x[1],
        },
        frontend_method_data=frontend_method_data,
        init_flags=init_flags,
        method_flags=method_flags,
        frontend=frontend,
        on_device=on_device,
    )


# count_nonzero
@handle_frontend_method(
    class_tree=CLASS_TREE,
    init_tree="torch.tensor",
    method_name="count_nonzero",
    dtype_value=helpers.dtype_and_values(
        available_dtypes=helpers.get_dtypes("valid"),
        shape=st.shared(helpers.get_shape(min_num_dims=1), key="shape"),
    ),
    dim=helpers.get_axis(
        shape=st.shared(helpers.get_shape(), key="shape"),
        allow_neg=True,
        force_int=True,
    ),
)
def test_torch_tensor_count_nonzero(
    dtype_value,
    dim,
    frontend_method_data,
    init_flags,
    method_flags,
    frontend,
    on_device,
    backend_fw,
):
    input_dtype, x = dtype_value
    helpers.test_frontend_method(
        init_input_dtypes=input_dtype,
        backend_to_test=backend_fw,
        init_all_as_kwargs_np={
            "data": x[0],
        },
        method_input_dtypes=input_dtype,
        method_all_as_kwargs_np={"dim": dim},
        frontend_method_data=frontend_method_data,
        init_flags=init_flags,
        method_flags=method_flags,
        frontend=frontend,
        on_device=on_device,
    )


# exp
@handle_frontend_method(
    class_tree=CLASS_TREE,
    init_tree="torch.tensor",
    method_name="exp",
    dtype_and_x=helpers.dtype_and_values(
        available_dtypes=helpers.get_dtypes("numeric"),
    ),
)
def test_torch_tensor_exp(
    dtype_and_x,
    frontend_method_data,
    init_flags,
    method_flags,
    frontend,
    on_device,
    backend_fw,
):
    input_dtype, x = dtype_and_x
    helpers.test_frontend_method(
        init_input_dtypes=input_dtype,
        backend_to_test=backend_fw,
        init_all_as_kwargs_np={
            "data": x[0],
        },
        method_input_dtypes=input_dtype,
        method_all_as_kwargs_np={},
        frontend_method_data=frontend_method_data,
        init_flags=init_flags,
        method_flags=method_flags,
        frontend=frontend,
        on_device=on_device,
    )


# exp_
@handle_frontend_method(
    class_tree=CLASS_TREE,
    init_tree="torch.tensor",
    method_name="exp_",
    dtype_and_x=helpers.dtype_and_values(
        available_dtypes=helpers.get_dtypes("numeric"),
    ),
)
def test_torch_tensor_exp_(
    dtype_and_x,
    frontend_method_data,
    init_flags,
    method_flags,
    frontend,
    on_device,
    backend_fw,
):
    input_dtype, x = dtype_and_x
    helpers.test_frontend_method(
        init_input_dtypes=input_dtype,
        backend_to_test=backend_fw,
        init_all_as_kwargs_np={
            "data": x[0],
        },
        method_input_dtypes=input_dtype,
        method_all_as_kwargs_np={},
        frontend_method_data=frontend_method_data,
        init_flags=init_flags,
        method_flags=method_flags,
        frontend=frontend,
        on_device=on_device,
    )


# expm1
@handle_frontend_method(
    class_tree=CLASS_TREE,
    init_tree="torch.tensor",
    method_name="expm1",
    dtype_and_x=helpers.dtype_and_values(
        available_dtypes=helpers.get_dtypes("numeric"),
    ),
)
def test_torch_tensor_expm1(
    dtype_and_x,
    frontend_method_data,
    init_flags,
    method_flags,
    frontend,
    on_device,
    backend_fw,
):
    input_dtype, x = dtype_and_x
    helpers.test_frontend_method(
        init_input_dtypes=input_dtype,
        backend_to_test=backend_fw,
        init_all_as_kwargs_np={
            "data": x[0],
        },
        method_input_dtypes=input_dtype,
        method_all_as_kwargs_np={},
        frontend_method_data=frontend_method_data,
        init_flags=init_flags,
        method_flags=method_flags,
        frontend=frontend,
        on_device=on_device,
    )


# mul
@handle_frontend_method(
    class_tree=CLASS_TREE,
    init_tree="torch.tensor",
    method_name="mul",
    dtype_and_x=helpers.dtype_and_values(
        available_dtypes=helpers.get_dtypes("numeric"),
        num_arrays=2,
    ),
)
def test_torch_tensor_mul(
    dtype_and_x,
    frontend_method_data,
    init_flags,
    method_flags,
    frontend,
    on_device,
    backend_fw,
):
    input_dtype, x = dtype_and_x
    helpers.test_frontend_method(
        init_input_dtypes=input_dtype,
        backend_to_test=backend_fw,
        init_all_as_kwargs_np={
            "data": x[0],
        },
        method_input_dtypes=input_dtype,
        method_all_as_kwargs_np={
            "other": x[1],
        },
        frontend_method_data=frontend_method_data,
        init_flags=init_flags,
        method_flags=method_flags,
        frontend=frontend,
        on_device=on_device,
    )


# ceil_
@handle_frontend_method(
    class_tree=CLASS_TREE,
    init_tree="torch.tensor",
    method_name="ceil_",
    dtype_and_x=helpers.dtype_and_values(
        available_dtypes=helpers.get_dtypes("float"),
    ),
)
def test_torch_tensor_ceil_(
    dtype_and_x,
    frontend_method_data,
    init_flags,
    method_flags,
    frontend,
    on_device,
    backend_fw,
):
    input_dtype, x = dtype_and_x
    helpers.test_frontend_method(
        init_input_dtypes=input_dtype,
        backend_to_test=backend_fw,
        init_all_as_kwargs_np={
            "data": x[0],
        },
        method_input_dtypes=input_dtype,
        method_all_as_kwargs_np={},
        frontend_method_data=frontend_method_data,
        init_flags=init_flags,
        method_flags=method_flags,
        frontend=frontend,
        on_device=on_device,
    )


# mul_
@handle_frontend_method(
    class_tree=CLASS_TREE,
    init_tree="torch.tensor",
    method_name="mul_",
    dtype_and_x=helpers.dtype_and_values(
        available_dtypes=helpers.get_dtypes("numeric"),
        num_arrays=2,
        shared_dtype=True,
    ),
)
def test_torch_tensor_mul_(
    dtype_and_x,
    frontend_method_data,
    init_flags,
    method_flags,
    frontend,
    on_device,
    backend_fw,
):
    input_dtype, x = dtype_and_x
    helpers.test_frontend_method(
        init_input_dtypes=input_dtype,
        backend_to_test=backend_fw,
        init_all_as_kwargs_np={
            "data": x[0],
        },
        method_input_dtypes=input_dtype,
        method_all_as_kwargs_np={
            "other": x[1],
        },
        frontend_method_data=frontend_method_data,
        init_flags=init_flags,
        method_flags=method_flags,
        frontend=frontend,
        on_device=on_device,
    )


# trunc
@handle_frontend_method(
    class_tree=CLASS_TREE,
    init_tree="torch.tensor",
    method_name="trunc",
    dtype_value=helpers.dtype_and_values(
        available_dtypes=helpers.get_dtypes("numeric"),
        shape=st.shared(helpers.get_shape(min_num_dims=1), key="shape"),
    ),
)
def test_torch_tensor_trunc(
    dtype_value,
    frontend_method_data,
    init_flags,
    method_flags,
    frontend,
    on_device,
    backend_fw,
):
    input_dtype, x = dtype_value
    helpers.test_frontend_method(
        init_input_dtypes=input_dtype,
        backend_to_test=backend_fw,
        init_all_as_kwargs_np={
            "data": x[0],
        },
        method_input_dtypes=input_dtype,
        method_all_as_kwargs_np={},
        frontend_method_data=frontend_method_data,
        init_flags=init_flags,
        method_flags=method_flags,
        frontend=frontend,
        on_device=on_device,
    )


# trunc_
@handle_frontend_method(
    class_tree=CLASS_TREE,
    init_tree="torch.tensor",
    method_name="trunc_",
    dtype_value=helpers.dtype_and_values(
        available_dtypes=helpers.get_dtypes("numeric"),
        shape=st.shared(helpers.get_shape(min_num_dims=1), key="shape"),
    ),
)
def test_torch_tensor_trunc_(
    dtype_value,
    frontend_method_data,
    init_flags,
    method_flags,
    frontend,
    on_device,
    backend_fw,
):
    input_dtype, x = dtype_value
    helpers.test_frontend_method(
        init_input_dtypes=input_dtype,
        backend_to_test=backend_fw,
        init_all_as_kwargs_np={
            "data": x[0],
        },
        method_input_dtypes=input_dtype,
        method_all_as_kwargs_np={},
        frontend_method_data=frontend_method_data,
        init_flags=init_flags,
        method_flags=method_flags,
        frontend=frontend,
        on_device=on_device,
    )


# fix
@handle_frontend_method(
    class_tree=CLASS_TREE,
    init_tree="torch.tensor",
    method_name="fix",
    dtype_value=helpers.dtype_and_values(
        available_dtypes=helpers.get_dtypes("numeric"),
        shape=st.shared(helpers.get_shape(min_num_dims=1), key="shape"),
    ),
)
def test_torch_tensor_fix(
    dtype_value,
    frontend_method_data,
    init_flags,
    method_flags,
    frontend,
    on_device,
    backend_fw,
):
    input_dtype, x = dtype_value
    helpers.test_frontend_method(
        init_input_dtypes=input_dtype,
        backend_to_test=backend_fw,
        init_all_as_kwargs_np={
            "data": x[0],
        },
        method_input_dtypes=input_dtype,
        method_all_as_kwargs_np={},
        frontend_method_data=frontend_method_data,
        init_flags=init_flags,
        method_flags=method_flags,
        frontend=frontend,
        on_device=on_device,
    )


# fix_
@handle_frontend_method(
    class_tree=CLASS_TREE,
    init_tree="torch.tensor",
    method_name="fix_",
    dtype_value=helpers.dtype_and_values(
        available_dtypes=helpers.get_dtypes("numeric"),
        shape=st.shared(helpers.get_shape(min_num_dims=1), key="shape"),
    ),
)
def test_torch_tensor_fix_(
    dtype_value,
    frontend_method_data,
    init_flags,
    method_flags,
    frontend,
    on_device,
    backend_fw,
):
    input_dtype, x = dtype_value
    helpers.test_frontend_method(
        init_input_dtypes=input_dtype,
        backend_to_test=backend_fw,
        init_all_as_kwargs_np={
            "data": x[0],
        },
        method_input_dtypes=input_dtype,
        method_all_as_kwargs_np={},
        frontend_method_data=frontend_method_data,
        init_flags=init_flags,
        method_flags=method_flags,
        frontend=frontend,
        on_device=on_device,
    )


# round
@handle_frontend_method(
    class_tree=CLASS_TREE,
    init_tree="torch.tensor",
    method_name="round",
    dtype_and_x=helpers.dtype_and_values(
        available_dtypes=helpers.get_dtypes("float"),
    ),
    decimals=st.integers(min_value=0, max_value=5),
)
def test_torch_tensor_round(
    dtype_and_x,
    decimals,
    frontend_method_data,
    init_flags,
    method_flags,
    frontend,
    on_device,
    backend_fw,
):
    input_dtype, x = dtype_and_x
    helpers.test_frontend_method(
        init_input_dtypes=input_dtype,
        backend_to_test=backend_fw,
        init_all_as_kwargs_np={
            "data": x[0],
        },
        method_input_dtypes=input_dtype,
        method_all_as_kwargs_np={
            "decimals": decimals,
        },
        frontend_method_data=frontend_method_data,
        init_flags=init_flags,
        method_flags=method_flags,
        frontend=frontend,
        on_device=on_device,
    )


# cross
@handle_frontend_method(
    class_tree=CLASS_TREE,
    init_tree="torch.tensor",
    method_name="cross",
    dtype_input_other_dim=dtype_value1_value2_axis(
        available_dtypes=helpers.get_dtypes("numeric"),
        min_num_dims=1,
        max_num_dims=10,
        min_dim_size=3,
        max_dim_size=3,
        min_value=-1e10,
        max_value=1e10,
        abs_smallest_val=0.01,
        large_abs_safety_factor=2,
        safety_factor_scale="log",
    ),
)
def test_torch_tensor_cross(
    dtype_input_other_dim,
    frontend_method_data,
    init_flags,
    method_flags,
    frontend,
    on_device,
    backend_fw,
):
    dtype, input, other, dim = dtype_input_other_dim
    helpers.test_frontend_method(
        init_input_dtypes=dtype,
        backend_to_test=backend_fw,
        init_all_as_kwargs_np={
            "data": input,
        },
        method_input_dtypes=dtype,
        method_all_as_kwargs_np={
            "other": other,
            "dim": dim,
        },
        frontend_method_data=frontend_method_data,
        init_flags=init_flags,
        method_flags=method_flags,
        frontend=frontend,
        on_device=on_device,
        rtol_=1e-2,
        atol_=1e-2,
    )


# det
@handle_frontend_method(
    class_tree=CLASS_TREE,
    init_tree="torch.tensor",
    method_name="det",
    dtype_and_x=_get_dtype_and_matrix(square=True, batch=True),
)
def test_torch_tensor_det(
    dtype_and_x,
    frontend_method_data,
    init_flags,
    method_flags,
    frontend,
    on_device,
    backend_fw,
):
    input_dtype, x = dtype_and_x
    helpers.test_frontend_method(
        init_input_dtypes=input_dtype,
        backend_to_test=backend_fw,
        init_all_as_kwargs_np={
            "data": x,
        },
        method_input_dtypes=input_dtype,
        method_all_as_kwargs_np={},
        frontend_method_data=frontend_method_data,
        init_flags=init_flags,
        method_flags=method_flags,
        frontend=frontend,
        on_device=on_device,
    )


# reciprocal
@handle_frontend_method(
    class_tree=CLASS_TREE,
    init_tree="torch.tensor",
    method_name="reciprocal",
    dtype_and_x=helpers.dtype_and_values(
        available_dtypes=helpers.get_dtypes("float"),
        min_value=1,
    ),
)
def test_torch_tensor_reciprocal(
    dtype_and_x,
    frontend_method_data,
    init_flags,
    method_flags,
    frontend,
    on_device,
    backend_fw,
):
    input_dtype, x = dtype_and_x
    helpers.test_frontend_method(
        init_input_dtypes=input_dtype,
        backend_to_test=backend_fw,
        init_all_as_kwargs_np={
            "data": x[0],
        },
        method_input_dtypes=input_dtype,
        method_all_as_kwargs_np={},
        frontend_method_data=frontend_method_data,
        init_flags=init_flags,
        method_flags=method_flags,
        frontend=frontend,
        on_device=on_device,
    )


# fill_
@handle_frontend_method(
    class_tree=CLASS_TREE,
    init_tree="torch.tensor",
    method_name="fill_",
    dtype_and_x=helpers.dtype_and_values(
        available_dtypes=helpers.get_dtypes("float"),
    ),
    value=helpers.floats(min_value=1, max_value=10),
)
def test_torch_tensor_fill_(
    dtype_and_x,
    value,
    frontend_method_data,
    init_flags,
    method_flags,
    frontend,
    on_device,
    backend_fw,
):
    input_dtype, x = dtype_and_x
    helpers.test_frontend_method(
        init_input_dtypes=input_dtype,
        backend_to_test=backend_fw,
        init_all_as_kwargs_np={
            "data": x[0],
        },
        method_input_dtypes=input_dtype,
        method_all_as_kwargs_np={
            "value": value,
        },
        frontend_method_data=frontend_method_data,
        init_flags=init_flags,
        method_flags=method_flags,
        frontend=frontend,
        on_device=on_device,
    )


# nonzero
@handle_frontend_method(
    class_tree=CLASS_TREE,
    init_tree="torch.tensor",
    method_name="nonzero",
    dtype_and_values=helpers.dtype_and_values(
        available_dtypes=helpers.get_dtypes("numeric"),
    ),
)
def test_torch_tensor_nonzero(
    dtype_and_values,
    frontend_method_data,
    init_flags,
    method_flags,
    frontend,
    on_device,
    backend_fw,
):
    input_dtype, x = dtype_and_values
    helpers.test_frontend_method(
        init_input_dtypes=input_dtype,
        backend_to_test=backend_fw,
        init_all_as_kwargs_np={
            "data": x[0],
        },
        method_input_dtypes=input_dtype,
        method_all_as_kwargs_np={},
        frontend_method_data=frontend_method_data,
        init_flags=init_flags,
        method_flags=method_flags,
        frontend=frontend,
        on_device=on_device,
    )


# mm
@handle_frontend_method(
    class_tree=CLASS_TREE,
    init_tree="torch.tensor",
    method_name="mm",
    dtype_xy=_get_dtype_input_and_matrices(),
)
def test_torch_tensor_mm(
    dtype_xy,
    frontend_method_data,
    init_flags,
    method_flags,
    frontend,
    on_device,
    backend_fw,
):
    dtype, x, y = dtype_xy
    helpers.test_frontend_method(
        init_input_dtypes=dtype,
        backend_to_test=backend_fw,
        init_all_as_kwargs_np={
            "data": x,
        },
        method_input_dtypes=dtype,
        method_all_as_kwargs_np={
            "mat2": y,
        },
        frontend_method_data=frontend_method_data,
        init_flags=init_flags,
        method_flags=method_flags,
        frontend=frontend,
        on_device=on_device,
    )


# square
@handle_frontend_method(
    class_tree=CLASS_TREE,
    init_tree="torch.tensor",
    method_name="square",
    dtype_x=helpers.dtype_and_values(
        available_dtypes=helpers.get_dtypes("float"),
    ),
)
def test_torch_tensor_square(
    dtype_x,
    frontend,
    frontend_method_data,
    init_flags,
    method_flags,
    on_device,
    backend_fw,
):
    input_dtype, x = dtype_x
    helpers.test_frontend_method(
        init_input_dtypes=input_dtype,
        backend_to_test=backend_fw,
        init_all_as_kwargs_np={"data": x[0]},
        method_input_dtypes=input_dtype,
        method_all_as_kwargs_np={},
        frontend_method_data=frontend_method_data,
        init_flags=init_flags,
        method_flags=method_flags,
        frontend=frontend,
        on_device=on_device,
    )


# log10
@handle_frontend_method(
    class_tree=CLASS_TREE,
    init_tree="torch.tensor",
    method_name="log10",
    dtype_and_x=helpers.dtype_and_values(
        available_dtypes=helpers.get_dtypes("float"),
        allow_inf=False,
    ),
)
def test_torch_tensor_log10(
    dtype_and_x,
    frontend_method_data,
    init_flags,
    method_flags,
    frontend,
    on_device,
    backend_fw,
):
    input_dtype, x = dtype_and_x
    helpers.test_frontend_method(
        init_input_dtypes=input_dtype,
        backend_to_test=backend_fw,
        init_all_as_kwargs_np={
            "data": x[0],
        },
        method_input_dtypes=input_dtype,
        method_all_as_kwargs_np={},
        frontend_method_data=frontend_method_data,
        init_flags=init_flags,
        method_flags=method_flags,
        frontend=frontend,
        on_device=on_device,
    )


# log10_ tests
@handle_frontend_method(
    class_tree=CLASS_TREE,
    init_tree="torch.tensor",
    method_name="log10_",
    dtype_and_x=helpers.dtype_and_values(
        available_dtypes=helpers.get_dtypes("float"),
        allow_inf=False,
    ),
)
def test_torch_tensor_log10_(
    dtype_and_x,
    frontend_method_data,
    init_flags,
    method_flags,
    frontend,
    on_device,
    backend_fw,
):
    input_dtype, x = dtype_and_x
    helpers.test_frontend_method(
        init_input_dtypes=input_dtype,
        backend_to_test=backend_fw,
        init_all_as_kwargs_np={
            "data": x[0],
        },
        method_input_dtypes=input_dtype,
        method_all_as_kwargs_np={},
        frontend_method_data=frontend_method_data,
        init_flags=init_flags,
        method_flags=method_flags,
        frontend=frontend,
        on_device=on_device,
    )


# zero_ tests
@handle_frontend_method(
    class_tree=CLASS_TREE,
    init_tree="torch.tensor",
    method_name="zero_",
    dtype_and_x=helpers.dtype_and_values(
        available_dtypes=helpers.get_dtypes("float"),
        allow_inf=False,
    ),
)
def test_torch_tensor_zero_(
    dtype_and_x,
    frontend_method_data,
    init_flags,
    method_flags,
    frontend,
    on_device,
    backend_fw,
):
    input_dtype, x = dtype_and_x
    helpers.test_frontend_method(
        init_input_dtypes=input_dtype,
        backend_to_test=backend_fw,
        init_all_as_kwargs_np={
            "data": x[0],
        },
        method_input_dtypes=input_dtype,
        method_all_as_kwargs_np={},
        frontend_method_data=frontend_method_data,
        init_flags=init_flags,
        method_flags=method_flags,
        frontend=frontend,
        on_device=on_device,
    )


# short
@handle_frontend_method(
    class_tree=CLASS_TREE,
    init_tree="torch.tensor",
    method_name="short",
    dtype_and_x=helpers.dtype_and_values(
        available_dtypes=helpers.get_dtypes("numeric"),
        min_value=-1e04,
        max_value=1e04,
        allow_inf=False,
    ),
)
def test_torch_tensor_short(
    dtype_and_x,
    frontend_method_data,
    init_flags,
    method_flags,
    frontend,
    on_device,
    backend_fw,
):
    input_dtype, x = dtype_and_x
    helpers.test_frontend_method(
        init_input_dtypes=input_dtype,
        backend_to_test=backend_fw,
        init_all_as_kwargs_np={
            "data": x[0],
        },
        method_input_dtypes=input_dtype,
        method_all_as_kwargs_np={},
        frontend_method_data=frontend_method_data,
        init_flags=init_flags,
        method_flags=method_flags,
        frontend=frontend,
        on_device=on_device,
    )


# prod
@handle_frontend_method(
    class_tree=CLASS_TREE,
    init_tree="torch.tensor",
    method_name="prod",
    dtype_x_axis=helpers.dtype_values_axis(
        available_dtypes=helpers.get_dtypes("numeric"),
        min_num_dims=1,
        max_num_dims=5,
        valid_axis=True,
        allow_neg_axes=False,
        max_axes_size=1,
        force_int_axis=True,
        large_abs_safety_factor=10,
        small_abs_safety_factor=10,
        safety_factor_scale="log",
    ),
    dtype=helpers.get_dtypes("float", none=True, full=False),
    keepdims=st.booleans(),
)
def test_torch_tensor_prod(
    dtype_x_axis,
    dtype,
    keepdims,
    frontend,
    frontend_method_data,
    init_flags,
    method_flags,
    on_device,
    backend_fw,
):
    input_dtype, x, axis = dtype_x_axis
    if ivy.current_backend_str() == "torch":
        init_flags.as_variable = [False]
        method_flags.as_variable = [False]
    helpers.test_frontend_method(
        init_input_dtypes=input_dtype,
        backend_to_test=backend_fw,
        init_all_as_kwargs_np={"data": x[0]},
        method_input_dtypes=input_dtype,
        method_all_as_kwargs_np={
            "dim": axis,
            "keepdim": keepdims,
            "dtype": dtype[0],
        },
        frontend_method_data=frontend_method_data,
        init_flags=init_flags,
        method_flags=method_flags,
        frontend=frontend,
        on_device=on_device,
    )


# div
@handle_frontend_method(
    class_tree=CLASS_TREE,
    init_tree="torch.tensor",
    method_name="div",
    dtype_and_x=helpers.dtype_and_values(
        available_dtypes=helpers.get_dtypes("numeric"),
        num_arrays=2,
        large_abs_safety_factor=2.5,
        small_abs_safety_factor=2.5,
        safety_factor_scale="log",
    ),
    rounding_mode=st.sampled_from(["floor", "trunc"]) | st.none(),
)
def test_torch_tensor_div(
    dtype_and_x,
    rounding_mode,
    frontend,
    frontend_method_data,
    init_flags,
    method_flags,
    on_device,
    backend_fw,
):
    input_dtype, x = dtype_and_x
    assume(not np.any(np.isclose(x[1], 0)))

    helpers.test_frontend_method(
        init_input_dtypes=input_dtype,
        backend_to_test=backend_fw,
        init_all_as_kwargs_np={"data": x[0]},
        method_input_dtypes=input_dtype,
        method_all_as_kwargs_np={
            "other": x[1],
            "rounding_mode": rounding_mode,
        },
        frontend_method_data=frontend_method_data,
        init_flags=init_flags,
        method_flags=method_flags,
        frontend=frontend,
        on_device=on_device,
    )


# div_
@handle_frontend_method(
    class_tree=CLASS_TREE,
    init_tree="torch.tensor",
    method_name="div_",
    dtype_and_x=helpers.dtype_and_values(
        available_dtypes=helpers.get_dtypes("numeric"),
        num_arrays=2,
        large_abs_safety_factor=2.5,
        small_abs_safety_factor=2.5,
        safety_factor_scale="log",
    ),
    rounding_mode=st.sampled_from(["floor", "trunc"]) | st.none(),
)
def test_torch_tensor_div_(
    dtype_and_x,
    rounding_mode,
    frontend,
    frontend_method_data,
    init_flags,
    method_flags,
    on_device,
    backend_fw,
):
    input_dtype, x = dtype_and_x
    assume(not np.any(np.isclose(x[1], 0)))

    helpers.test_frontend_method(
        init_input_dtypes=input_dtype,
        backend_to_test=backend_fw,
        init_all_as_kwargs_np={"data": x[0]},
        method_input_dtypes=input_dtype,
        method_all_as_kwargs_np={
            "other": x[1],
            "rounding_mode": rounding_mode,
        },
        frontend_method_data=frontend_method_data,
        init_flags=init_flags,
        method_flags=method_flags,
        frontend=frontend,
        on_device=on_device,
    )


# normal_
@handle_frontend_method(
    class_tree=CLASS_TREE,
    init_tree="torch.tensor",
    method_name="normal_",
    dtype_and_x=helpers.dtype_and_values(
        available_dtypes=helpers.get_dtypes("float"),
    ),
    mean=helpers.floats(min_value=-1, max_value=1),
    std=helpers.floats(min_value=0, max_value=1),
)
def test_torch_tensor_normal_(
    dtype_and_x,
    mean,
    std,
    frontend,
    frontend_method_data,
    init_flags,
    method_flags,
    on_device,
    backend_fw,
):
    dtype, x = dtype_and_x

    def call():
        return helpers.test_frontend_method(
            init_input_dtypes=dtype,
            backend_to_test=backend_fw,
            init_all_as_kwargs_np={"data": x[0]},
            method_input_dtypes=dtype,
            method_all_as_kwargs_np={
                "mean": mean,
                "std": std,
            },
            frontend_method_data=frontend_method_data,
            init_flags=init_flags,
            method_flags=method_flags,
            frontend=frontend,
            on_device=on_device,
            test_values=False,
        )

    ret = call()

    if not ivy.exists(ret):
        return

    ret_np, ret_from_np = ret
    ret_np = helpers.flatten_and_to_np(ret=ret_np)
    ret_from_np = helpers.flatten_and_to_np(ret=ret_from_np)
    for u, v in zip(ret_np, ret_from_np):
        assert u.dtype == v.dtype
        assert u.shape == v.shape


# addcdiv
@handle_frontend_method(
    class_tree=CLASS_TREE,
    init_tree="torch.tensor",
    method_name="addcdiv",
    dtype_and_x=helpers.dtype_and_values(
        available_dtypes=helpers.get_dtypes("float"),
        num_arrays=3,
        large_abs_safety_factor=2.5,
        small_abs_safety_factor=2.5,
        safety_factor_scale="log",
        shared_dtype=True,
    ),
    value=st.floats(min_value=-100, max_value=100),
)
def test_torch_tensor_addcdiv(
    dtype_and_x,
    value,
    frontend,
    frontend_method_data,
    init_flags,
    method_flags,
    on_device,
    backend_fw,
):
    input_dtype, x = dtype_and_x
    assume(not np.any(np.isclose(x[2], 0)))

    helpers.test_frontend_method(
        init_input_dtypes=input_dtype,
        backend_to_test=backend_fw,
        init_all_as_kwargs_np={"data": x[0]},
        method_input_dtypes=input_dtype,
        method_all_as_kwargs_np={
            "tensor1": x[1],
            "tensor2": x[2],
            "value": value,
        },
        frontend_method_data=frontend_method_data,
        init_flags=init_flags,
        method_flags=method_flags,
        frontend=frontend,
        on_device=on_device,
        atol_=1e-03,
    )


# addcmul
@handle_frontend_method(
    class_tree=CLASS_TREE,
    init_tree="torch.tensor",
    method_name="addcmul",
    dtype_and_x=helpers.dtype_and_values(
        available_dtypes=helpers.get_dtypes("float"),
        num_arrays=3,
        large_abs_safety_factor=2.5,
        small_abs_safety_factor=2.5,
        safety_factor_scale="log",
        shared_dtype=True,
    ),
    value=st.floats(min_value=-100, max_value=100),
)
def test_torch_tensor_addcmul(
    dtype_and_x,
    value,
    frontend,
    frontend_method_data,
    init_flags,
    method_flags,
    on_device,
    backend_fw,
):
    input_dtype, x = dtype_and_x

    helpers.test_frontend_method(
        init_input_dtypes=input_dtype,
        backend_to_test=backend_fw,
        init_all_as_kwargs_np={"data": x[0]},
        method_input_dtypes=input_dtype,
        method_all_as_kwargs_np={
            "tensor1": x[1],
            "tensor2": x[2],
            "value": value,
        },
        frontend_method_data=frontend_method_data,
        init_flags=init_flags,
        method_flags=method_flags,
        frontend=frontend,
        on_device=on_device,
        atol_=1e-02,
    )


# addcmul_
@handle_frontend_method(
    class_tree=CLASS_TREE,
    init_tree="torch.tensor",
    method_name="addcmul_",
    dtype_and_x=helpers.dtype_and_values(
        available_dtypes=helpers.get_dtypes("float"),
        num_arrays=3,
        large_abs_safety_factor=2.5,
        small_abs_safety_factor=2.5,
        safety_factor_scale="log",
        shared_dtype=True,
    ),
    value=st.floats(min_value=-100, max_value=100),
)
def test_torch_tensor_addcmul_(
    dtype_and_x,
    value,
    frontend,
    frontend_method_data,
    init_flags,
    method_flags,
    on_device,
    backend_fw,
):
    input_dtype, x = dtype_and_x

    helpers.test_frontend_method(
        init_input_dtypes=input_dtype,
        backend_to_test=backend_fw,
        init_all_as_kwargs_np={"data": x[0]},
        method_input_dtypes=input_dtype,
        method_all_as_kwargs_np={
            "tensor1": x[1],
            "tensor2": x[2],
            "value": value,
        },
        frontend_method_data=frontend_method_data,
        init_flags=init_flags,
        method_flags=method_flags,
        frontend=frontend,
        on_device=on_device,
        atol_=1e-02,
    )


# sign
@handle_frontend_method(
    class_tree=CLASS_TREE,
    init_tree="torch.tensor",
    method_name="sign",
    dtype_x=helpers.dtype_and_values(
        available_dtypes=helpers.get_dtypes("valid"),
    ),
)
def test_torch_tensor_sign(
    dtype_x,
    frontend,
    frontend_method_data,
    init_flags,
    method_flags,
    on_device,
    backend_fw,
):
    input_dtype, x = dtype_x
    helpers.test_frontend_method(
        init_input_dtypes=input_dtype,
        backend_to_test=backend_fw,
        init_all_as_kwargs_np={"data": x[0]},
        method_input_dtypes=input_dtype,
        method_all_as_kwargs_np={},
        frontend_method_data=frontend_method_data,
        init_flags=init_flags,
        method_flags=method_flags,
        frontend=frontend,
        on_device=on_device,
    )


# sign_
@handle_frontend_method(
    class_tree=CLASS_TREE,
    init_tree="torch.tensor",
    method_name="sign_",
    dtype_x=helpers.dtype_and_values(
        available_dtypes=helpers.get_dtypes("valid"),
    ),
)
def test_torch_tensor_sign_(
    dtype_x,
    frontend,
    frontend_method_data,
    init_flags,
    method_flags,
    on_device,
    backend_fw,
):
    input_dtype, x = dtype_x
    helpers.test_frontend_method(
        init_input_dtypes=input_dtype,
        backend_to_test=backend_fw,
        init_all_as_kwargs_np={"data": x[0]},
        method_input_dtypes=[input_dtype],
        method_all_as_kwargs_np={},
        frontend_method_data=frontend_method_data,
        init_flags=init_flags,
        method_flags=method_flags,
        on_device=on_device,
        frontend=frontend,
    )


# std
@handle_frontend_method(
    class_tree=CLASS_TREE,
    init_tree="torch.tensor",
    method_name="std",
    dtype_and_x=_statistical_dtype_values(function="std"),
)
def test_torch_tensor_std(
    dtype_and_x,
    frontend,
    frontend_method_data,
    init_flags,
    method_flags,
    on_device,
    backend_fw,
):
    input_dtype, x, _, _ = dtype_and_x
    helpers.test_frontend_method(
        init_input_dtypes=input_dtype,
        backend_to_test=backend_fw,
        init_all_as_kwargs_np={
            "data": x[0],
        },
        method_input_dtypes=input_dtype,
        method_all_as_kwargs_np={},
        frontend_method_data=frontend_method_data,
        init_flags=init_flags,
        method_flags=method_flags,
        frontend=frontend,
        on_device=on_device,
    )


# fmod
@handle_frontend_method(
    class_tree=CLASS_TREE,
    init_tree="torch.tensor",
    method_name="fmod",
    dtype_and_x=helpers.dtype_and_values(
        available_dtypes=helpers.get_dtypes("float"),
        num_arrays=2,
        shared_dtype=True,
        min_num_dims=1,
        min_value=-100,
        max_value=100,
    ),
)
def test_torch_tensor_fmod(
    dtype_and_x,
    frontend,
    frontend_method_data,
    init_flags,
    method_flags,
    on_device,
    backend_fw,
):
    input_dtype, x = dtype_and_x
    helpers.test_frontend_method(
        init_input_dtypes=input_dtype,
        backend_to_test=backend_fw,
        init_all_as_kwargs_np={"data": x[0]},
        method_input_dtypes=input_dtype,
        method_all_as_kwargs_np={"other": x[1]},
        frontend=frontend,
        frontend_method_data=frontend_method_data,
        init_flags=init_flags,
        method_flags=method_flags,
        on_device=on_device,
    )


# fmod_
@handle_frontend_method(
    class_tree=CLASS_TREE,
    init_tree="torch.tensor",
    method_name="fmod_",
    dtype_and_x=helpers.dtype_and_values(
        available_dtypes=helpers.get_dtypes("float"),
        num_arrays=2,
        shared_dtype=True,
        min_num_dims=1,
        min_value=-100,
        max_value=100,
    ),
)
def test_torch_tensor_fmod_(
    dtype_and_x,
    frontend,
    frontend_method_data,
    init_flags,
    method_flags,
    on_device,
    backend_fw,
):
    input_dtype, x = dtype_and_x
    helpers.test_frontend_method(
        init_input_dtypes=input_dtype,
        backend_to_test=backend_fw,
        init_all_as_kwargs_np={"data": x[0]},
        method_input_dtypes=input_dtype,
        method_all_as_kwargs_np={"other": x[1]},
        frontend=frontend,
        frontend_method_data=frontend_method_data,
        init_flags=init_flags,
        method_flags=method_flags,
        on_device=on_device,
    )


# topk
# TODO: add value test after the stable sorting is added to torch
# https://github.com/pytorch/pytorch/issues/88184
@handle_frontend_method(
    class_tree=CLASS_TREE,
    init_tree="torch.tensor",
    method_name="topk",
    dtype_x_axis_k=_topk_helper(),
    largest=st.booleans(),
    sorted=st.booleans(),
)
def test_torch_tensor_topk(
    dtype_x_axis_k,
    largest,
    sorted,
    frontend,
    frontend_method_data,
    init_flags,
    method_flags,
    on_device,
    backend_fw,
):
    input_dtype, input, axis, k = dtype_x_axis_k
    helpers.test_frontend_method(
        init_input_dtypes=input_dtype,
        backend_to_test=backend_fw,
        init_all_as_kwargs_np={"data": input[0]},
        method_input_dtypes=input_dtype,
        method_all_as_kwargs_np={
            "k": k,
            "dim": axis,
            "largest": largest,
            "sorted": sorted,
        },
        frontend=frontend,
        frontend_method_data=frontend_method_data,
        init_flags=init_flags,
        method_flags=method_flags,
        on_device=on_device,
        test_values=False,
    )


# bitwise right shift
@handle_frontend_method(
    class_tree=CLASS_TREE,
    init_tree="torch.tensor",
    method_name="bitwise_right_shift",
    dtype_and_x=helpers.dtype_and_values(
        available_dtypes=helpers.get_dtypes("valid"),
        num_arrays=2,
        shared_dtype=True,
    ),
)
def test_torch_tensor_bitwise_right_shift(
    dtype_and_x,
    frontend_method_data,
    init_flags,
    method_flags,
    frontend,
    on_device,
    backend_fw,
):
    input_dtype, x = dtype_and_x
    # negative shifts will throw an exception
    # shifts >= dtype witdth produce backend-defined behavior
    x[1] = np.asarray(
        np.clip(x[1], 0, np.iinfo(input_dtype[1]).bits - 1), dtype=input_dtype[1]
    )
    helpers.test_frontend_method(
        init_input_dtypes=input_dtype,
        backend_to_test=backend_fw,
        init_all_as_kwargs_np={
            "data": x[0],
        },
        method_input_dtypes=input_dtype,
        method_all_as_kwargs_np={
            "other": x[1],
        },
        frontend_method_data=frontend_method_data,
        init_flags=init_flags,
        method_flags=method_flags,
        frontend=frontend,
        on_device=on_device,
    )


# logdet
@handle_frontend_method(
    class_tree=CLASS_TREE,
    init_tree="torch.tensor",
    method_name="logdet",
    dtype_and_x=_get_dtype_and_matrix(square=True, batch=True),
)
def test_torch_tensor_logdet(
    dtype_and_x,
    frontend_method_data,
    init_flags,
    method_flags,
    frontend,
    on_device,
    backend_fw,
):
    input_dtype, x = dtype_and_x
    dtype, x = dtype_and_x
    x = np.matmul(x.T, x) + np.identity(x.shape[0])
    helpers.test_frontend_method(
        init_input_dtypes=input_dtype,
        backend_to_test=backend_fw,
        init_all_as_kwargs_np={
            "data": x,
        },
        method_input_dtypes=input_dtype,
        method_all_as_kwargs_np={},
        frontend_method_data=frontend_method_data,
        init_flags=init_flags,
        method_flags=method_flags,
        frontend=frontend,
        on_device=on_device,
    )


# multiply
@handle_frontend_method(
    class_tree=CLASS_TREE,
    init_tree="torch.tensor",
    method_name="multiply",
    dtype_and_x=helpers.dtype_and_values(
        available_dtypes=helpers.get_dtypes("numeric"),
        num_arrays=2,
    ),
)
def test_torch_tensor_multiply(
    dtype_and_x,
    frontend_method_data,
    init_flags,
    method_flags,
    frontend,
    on_device,
    backend_fw,
):
    input_dtype, x = dtype_and_x
    helpers.test_frontend_method(
        init_input_dtypes=input_dtype,
        backend_to_test=backend_fw,
        init_all_as_kwargs_np={
            "data": x[0],
        },
        method_input_dtypes=input_dtype,
        method_all_as_kwargs_np={
            "other": x[1],
        },
        frontend_method_data=frontend_method_data,
        init_flags=init_flags,
        method_flags=method_flags,
        frontend=frontend,
        on_device=on_device,
    )


# norm
@handle_frontend_method(
    class_tree=CLASS_TREE,
    init_tree="torch.tensor",
    method_name="norm",
    p_dtype_x_axis=_get_axis_and_p(),
    keepdim=st.booleans(),
    dtype=helpers.get_dtypes("valid", full=False),
)
def test_torch_tensor_norm(
    p_dtype_x_axis,
    keepdim,
    dtype,
    frontend,
    frontend_method_data,
    init_flags,
    method_flags,
    on_device,
    backend_fw,
):
    p, values = p_dtype_x_axis
    input_dtype, x, axis = values
    helpers.test_frontend_method(
        init_input_dtypes=input_dtype,
        backend_to_test=backend_fw,
        init_all_as_kwargs_np={"data": x[0]},
        method_input_dtypes=input_dtype,
        method_all_as_kwargs_np={
            "p": p,
            "dim": axis,
            "keepdim": keepdim,
            "dtype": dtype[0],
        },
        frontend=frontend,
        frontend_method_data=frontend_method_data,
        init_flags=init_flags,
        method_flags=method_flags,
        on_device=on_device,
    )


# isinf
@handle_frontend_method(
    class_tree=CLASS_TREE,
    init_tree="torch.tensor",
    method_name="isinf",
    dtype_and_x=helpers.dtype_and_values(
        available_dtypes=helpers.get_dtypes("valid"),
    ),
)
def test_torch_tensor_isinf(
    dtype_and_x,
    frontend_method_data,
    init_flags,
    method_flags,
    frontend,
    on_device,
    backend_fw,
):
    input_dtype, x = dtype_and_x
    helpers.test_frontend_method(
        init_input_dtypes=input_dtype,
        backend_to_test=backend_fw,
        init_all_as_kwargs_np={"data": x[0]},
        method_input_dtypes=input_dtype,
        method_all_as_kwargs_np={},
        frontend_method_data=frontend_method_data,
        init_flags=init_flags,
        method_flags=method_flags,
        frontend=frontend,
        on_device=on_device,
    )


# is_complex
@handle_frontend_method(
    class_tree=CLASS_TREE,
    init_tree="torch.tensor",
    method_name="is_complex",
    dtype_and_x=helpers.dtype_and_values(
        available_dtypes=helpers.get_dtypes("valid"),
    ),
)
def test_torch_tensor_is_complex(
    dtype_and_x,
    frontend_method_data,
    init_flags,
    method_flags,
    frontend,
    on_device,
    backend_fw,
):
    input_dtype, x = dtype_and_x
    helpers.test_frontend_method(
        init_input_dtypes=input_dtype,
        backend_to_test=backend_fw,
        init_all_as_kwargs_np={"data": x[0]},
        method_input_dtypes=input_dtype,
        method_all_as_kwargs_np={},
        frontend_method_data=frontend_method_data,
        init_flags=init_flags,
        method_flags=method_flags,
        frontend=frontend,
        on_device=on_device,
    )


# isreal
@handle_frontend_method(
    class_tree=CLASS_TREE,
    init_tree="torch.tensor",
    method_name="isreal",
    dtype_and_x=helpers.dtype_and_values(
        available_dtypes=helpers.get_dtypes("numeric"),
    ),
)
def test_torch_tensor_isreal(
    dtype_and_x,
    frontend_method_data,
    init_flags,
    method_flags,
    frontend,
    on_device,
    backend_fw,
):
    input_dtype, x = dtype_and_x
    helpers.test_frontend_method(
        init_input_dtypes=input_dtype,
        backend_to_test=backend_fw,
        init_all_as_kwargs_np={"data": x[0]},
        method_input_dtypes=input_dtype,
        method_all_as_kwargs_np={},
        frontend_method_data=frontend_method_data,
        init_flags=init_flags,
        method_flags=method_flags,
        frontend=frontend,
        on_device=on_device,
    )


# copysign
@handle_frontend_method(
    class_tree=CLASS_TREE,
    init_tree="torch.tensor",
    method_name="copysign",
    dtype_and_x=helpers.dtype_and_values(
        available_dtypes=helpers.get_dtypes("float"),
        min_num_dims=1,
        num_arrays=2,
    ),
)
def test_torch_tensor_copysign(
    dtype_and_x,
    frontend_method_data,
    init_flags,
    method_flags,
    frontend,
    on_device,
    backend_fw,
):
    input_dtype, x = dtype_and_x
    helpers.test_frontend_method(
        init_input_dtypes=input_dtype,
        backend_to_test=backend_fw,
        init_all_as_kwargs_np={
            "data": x[0],
        },
        method_input_dtypes=input_dtype,
        method_all_as_kwargs_np={
            "other": x[1],
        },
        frontend_method_data=frontend_method_data,
        init_flags=init_flags,
        method_flags=method_flags,
        frontend=frontend,
        on_device=on_device,
    )


# not_equal
@handle_frontend_method(
    class_tree=CLASS_TREE,
    init_tree="torch.tensor",
    method_name="not_equal",
    dtype_and_x=helpers.dtype_and_values(
        available_dtypes=helpers.get_dtypes("valid"),
        num_arrays=2,
    ),
)
def test_torch_tensor_not_equal(
    dtype_and_x,
    frontend,
    frontend_method_data,
    init_flags,
    method_flags,
    on_device,
    backend_fw,
):
    input_dtype, x = dtype_and_x
    helpers.test_frontend_method(
        init_input_dtypes=input_dtype,
        backend_to_test=backend_fw,
        init_all_as_kwargs_np={
            "data": x[0],
        },
        method_input_dtypes=input_dtype,
        method_all_as_kwargs_np={
            "other": x[1],
        },
        frontend_method_data=frontend_method_data,
        init_flags=init_flags,
        method_flags=method_flags,
        frontend=frontend,
        atol_=1e-02,
        on_device=on_device,
    )


@st.composite
def _get_dtype_input_and_vectors(draw, with_input=False, same_size=False):
    dim_size1 = draw(helpers.ints(min_value=2, max_value=5))
    dim_size2 = dim_size1 if same_size else draw(helpers.ints(min_value=2, max_value=5))
    dtype = draw(helpers.get_dtypes("float", full=True))
    dtype = [
        draw(st.sampled_from(tuple(set(dtype).difference({"bfloat16", "float16"}))))
    ]
    vec1 = draw(
        helpers.array_values(
            dtype=dtype[0], shape=(dim_size1,), min_value=2, max_value=5
        )
    )
    vec2 = draw(
        helpers.array_values(
            dtype=dtype[0], shape=(dim_size2,), min_value=2, max_value=5
        )
    )
    if with_input:
        input = draw(
            helpers.array_values(
                dtype=dtype[0], shape=(dim_size1, dim_size2), min_value=2, max_value=5
            )
        )
        return dtype, input, vec1, vec2
    return dtype, vec1, vec2


# addr
@handle_frontend_method(
    class_tree=CLASS_TREE,
    init_tree="torch.tensor",
    method_name="addr",
    dtype_and_vecs=_get_dtype_input_and_vectors(with_input=True),
    beta=st.floats(
        min_value=-5,
        max_value=5,
        allow_nan=False,
        allow_subnormal=False,
        allow_infinity=False,
    ),
    alpha=st.floats(
        min_value=-5,
        max_value=5,
        allow_nan=False,
        allow_subnormal=False,
        allow_infinity=False,
    ),
)
def test_torch_tensor_addr(
    dtype_and_vecs,
    beta,
    alpha,
    frontend,
    frontend_method_data,
    init_flags,
    method_flags,
    on_device,
    backend_fw,
):
    dtype, input, vec1, vec2 = dtype_and_vecs
    helpers.test_frontend_method(
        init_input_dtypes=dtype,
        backend_to_test=backend_fw,
        init_all_as_kwargs_np={
            "data": input,
        },
        method_input_dtypes=dtype,
        method_all_as_kwargs_np={
            "vec1": vec1,
            "vec2": vec2,
            "beta": beta,
            "alpha": alpha,
        },
        frontend_method_data=frontend_method_data,
        init_flags=init_flags,
        method_flags=method_flags,
        frontend=frontend,
        atol_=1e-02,
        on_device=on_device,
    )


# logical_not_
@handle_frontend_method(
    class_tree=CLASS_TREE,
    init_tree="torch.tensor",
    method_name="logical_not_",
    dtype_and_x=helpers.dtype_and_values(
        available_dtypes=helpers.get_dtypes("valid"),
        num_arrays=1,
        large_abs_safety_factor=12,
    ),
)
def test_torch_tensor_logical_not_(
    dtype_and_x,
    frontend_method_data,
    init_flags,
    method_flags,
    frontend,
    on_device,
    backend_fw,
):
    input_dtype, x = dtype_and_x
    helpers.test_frontend_method(
        init_input_dtypes=input_dtype,
        backend_to_test=backend_fw,
        init_all_as_kwargs_np={
            "data": x[0],
        },
        method_input_dtypes=input_dtype,
        method_all_as_kwargs_np={},
        frontend_method_data=frontend_method_data,
        init_flags=init_flags,
        method_flags=method_flags,
        frontend=frontend,
        on_device=on_device,
    )


# rsqrt
@handle_frontend_method(
    class_tree=CLASS_TREE,
    init_tree="torch.tensor",
    method_name="rsqrt",
    dtype_and_x=helpers.dtype_and_values(
        available_dtypes=helpers.get_dtypes("float"),
    ),
)
def test_torch_tensor_rsqrt(
    dtype_and_x,
    frontend_method_data,
    init_flags,
    method_flags,
    frontend,
    on_device,
    backend_fw,
):
    input_dtype, x = dtype_and_x
    helpers.test_frontend_method(
        init_input_dtypes=input_dtype,
        backend_to_test=backend_fw,
        init_all_as_kwargs_np={
            "data": x[0],
        },
        method_input_dtypes=input_dtype,
        method_all_as_kwargs_np={},
        frontend_method_data=frontend_method_data,
        init_flags=init_flags,
        method_flags=method_flags,
        frontend=frontend,
        on_device=on_device,
    )


# rsqrt_
@handle_frontend_method(
    class_tree=CLASS_TREE,
    init_tree="torch.tensor",
    method_name="rsqrt_",
    dtype_and_x=helpers.dtype_and_values(
        available_dtypes=helpers.get_dtypes("float"),
    ),
)
def test_torch_rsqrt_(
    dtype_and_x,
    frontend_method_data,
    init_flags,
    method_flags,
    frontend,
    on_device,
    backend_fw,
):
    input_dtype, x = dtype_and_x
    helpers.test_frontend_method(
        init_input_dtypes=input_dtype,
        backend_to_test=backend_fw,
        init_all_as_kwargs_np={
            "data": x[0],
        },
        method_input_dtypes=input_dtype,
        method_all_as_kwargs_np={},
        frontend_method_data=frontend_method_data,
        init_flags=init_flags,
        method_flags=method_flags,
        frontend=frontend,
        on_device=on_device,
    )


# equal
@handle_frontend_method(
    class_tree=CLASS_TREE,
    init_tree="torch.tensor",
    method_name="equal",
    dtype_and_x=helpers.dtype_and_values(
        available_dtypes=helpers.get_dtypes("numeric"),
        num_arrays=2,
        shared_dtype=True,
        min_num_dims=1,
        min_value=-1e04,
        max_value=1e04,
    ),
)
def test_torch_tensor_equal(
    dtype_and_x,
    frontend,
    frontend_method_data,
    init_flags,
    method_flags,
    on_device,
    backend_fw,
):
    input_dtype, x = dtype_and_x
    helpers.test_frontend_method(
        init_input_dtypes=input_dtype,
        backend_to_test=backend_fw,
        init_all_as_kwargs_np={
            "data": x[0],
        },
        method_input_dtypes=input_dtype,
        method_all_as_kwargs_np={
            "other": x[1],
        },
        frontend_method_data=frontend_method_data,
        init_flags=init_flags,
        method_flags=method_flags,
        frontend=frontend,
        atol_=1e-04,
        rtol_=1e-04,
        on_device=on_device,
    )


# erf
@handle_frontend_method(
    class_tree=CLASS_TREE,
    init_tree="torch.tensor",
    method_name="erf",
    dtype_and_x=helpers.dtype_and_values(
        available_dtypes=helpers.get_dtypes("float"),
    ),
)
def test_torch_tensor_erf(
    dtype_and_x,
    frontend_method_data,
    init_flags,
    method_flags,
    frontend,
    on_device,
    backend_fw,
):
    input_dtype, x = dtype_and_x
    helpers.test_frontend_method(
        init_input_dtypes=input_dtype,
        backend_to_test=backend_fw,
        init_all_as_kwargs_np={
            "data": x[0],
        },
        method_input_dtypes=input_dtype,
        method_all_as_kwargs_np={},
        frontend_method_data=frontend_method_data,
        init_flags=init_flags,
        method_flags=method_flags,
        frontend=frontend,
        on_device=on_device,
    )


# greater
@handle_frontend_method(
    class_tree=CLASS_TREE,
    init_tree="torch.tensor",
    method_name="greater",
    dtype_and_x=helpers.dtype_and_values(
        available_dtypes=helpers.get_dtypes("valid"),
        num_arrays=2,
        min_value=-1e04,
        max_value=1e04,
        allow_inf=False,
    ),
)
def test_torch_tensor_greater(
    dtype_and_x,
    frontend_method_data,
    init_flags,
    method_flags,
    frontend,
    on_device,
    backend_fw,
):
    input_dtype, x = dtype_and_x
    helpers.test_frontend_method(
        init_input_dtypes=input_dtype,
        backend_to_test=backend_fw,
        init_all_as_kwargs_np={
            "data": x[0],
        },
        method_input_dtypes=input_dtype,
        method_all_as_kwargs_np={
            "other": x[1],
        },
        frontend_method_data=frontend_method_data,
        init_flags=init_flags,
        method_flags=method_flags,
        frontend=frontend,
        on_device=on_device,
    )


# greater_
@handle_frontend_method(
    class_tree=CLASS_TREE,
    init_tree="torch.tensor",
    method_name="greater_",
    dtype_and_x=helpers.dtype_and_values(
        available_dtypes=helpers.get_dtypes("valid"),
        num_arrays=2,
        min_value=-1e04,
        max_value=1e04,
        allow_inf=False,
    ),
)
def test_torch_tensor_greater_(
    dtype_and_x,
    frontend_method_data,
    init_flags,
    method_flags,
    frontend,
    on_device,
    backend_fw,
):
    input_dtype, x = dtype_and_x
    helpers.test_frontend_method(
        init_input_dtypes=input_dtype,
        backend_to_test=backend_fw,
        init_all_as_kwargs_np={
            "data": x[0],
        },
        method_input_dtypes=input_dtype,
        method_all_as_kwargs_np={
            "other": x[1],
        },
        frontend_method_data=frontend_method_data,
        init_flags=init_flags,
        method_flags=method_flags,
        frontend=frontend,
        on_device=on_device,
    )


# greater_equal
@handle_frontend_method(
    class_tree=CLASS_TREE,
    init_tree="torch.tensor",
    method_name="greater_equal",
    dtype_and_x=helpers.dtype_and_values(
        available_dtypes=helpers.get_dtypes("valid"),
        num_arrays=2,
        min_value=-1e04,
        max_value=1e04,
        allow_inf=False,
    ),
)
def test_torch_tensor_greater_equal(
    dtype_and_x,
    frontend_method_data,
    init_flags,
    method_flags,
    frontend,
    on_device,
    backend_fw,
):
    input_dtype, x = dtype_and_x
    helpers.test_frontend_method(
        init_input_dtypes=input_dtype,
        backend_to_test=backend_fw,
        init_all_as_kwargs_np={
            "data": x[0],
        },
        method_input_dtypes=input_dtype,
        method_all_as_kwargs_np={
            "other": x[1],
        },
        frontend_method_data=frontend_method_data,
        init_flags=init_flags,
        method_flags=method_flags,
        frontend=frontend,
        on_device=on_device,
    )


# greater_equal_
@handle_frontend_method(
    class_tree=CLASS_TREE,
    init_tree="torch.tensor",
    method_name="greater_equal_",
    dtype_and_x=helpers.dtype_and_values(
        available_dtypes=helpers.get_dtypes("valid"),
        num_arrays=2,
        min_value=-1e04,
        max_value=1e04,
        allow_inf=False,
    ),
)
def test_torch_tensor_greater_equal_(
    dtype_and_x,
    frontend_method_data,
    init_flags,
    method_flags,
    frontend,
    on_device,
    backend_fw,
):
    input_dtype, x = dtype_and_x
    helpers.test_frontend_method(
        init_input_dtypes=input_dtype,
        backend_to_test=backend_fw,
        init_all_as_kwargs_np={
            "data": x[0],
        },
        method_input_dtypes=input_dtype,
        method_all_as_kwargs_np={
            "other": x[1],
        },
        frontend_method_data=frontend_method_data,
        init_flags=init_flags,
        method_flags=method_flags,
        frontend=frontend,
        on_device=on_device,
    )


# less
@handle_frontend_method(
    class_tree=CLASS_TREE,
    init_tree="torch.tensor",
    method_name="less",
    dtype_and_x=helpers.dtype_and_values(
        available_dtypes=helpers.get_dtypes("valid"),
        num_arrays=2,
        min_value=-1e04,
        max_value=1e04,
        allow_inf=False,
    ),
)
def test_torch_tensor_less(
    dtype_and_x,
    frontend_method_data,
    init_flags,
    method_flags,
    frontend,
    on_device,
    backend_fw,
):
    input_dtype, x = dtype_and_x
    helpers.test_frontend_method(
        init_input_dtypes=input_dtype,
        backend_to_test=backend_fw,
        init_all_as_kwargs_np={
            "data": x[0],
        },
        method_input_dtypes=input_dtype,
        method_all_as_kwargs_np={
            "other": x[1],
        },
        frontend_method_data=frontend_method_data,
        init_flags=init_flags,
        method_flags=method_flags,
        frontend=frontend,
        on_device=on_device,
    )


# less_
@handle_frontend_method(
    class_tree=CLASS_TREE,
    init_tree="torch.tensor",
    method_name="less_",
    dtype_and_x=helpers.dtype_and_values(
        available_dtypes=helpers.get_dtypes("valid"),
        num_arrays=2,
        min_value=-1e04,
        max_value=1e04,
        allow_inf=False,
    ),
)
def test_torch_tensor_less_(
    dtype_and_x,
    frontend_method_data,
    init_flags,
    method_flags,
    frontend,
    on_device,
    backend_fw,
):
    input_dtype, x = dtype_and_x
    helpers.test_frontend_method(
        init_input_dtypes=input_dtype,
        backend_to_test=backend_fw,
        init_all_as_kwargs_np={
            "data": x[0],
        },
        method_input_dtypes=input_dtype,
        method_all_as_kwargs_np={
            "other": x[1],
        },
        frontend_method_data=frontend_method_data,
        init_flags=init_flags,
        method_flags=method_flags,
        frontend=frontend,
        on_device=on_device,
    )


# less_equal
@handle_frontend_method(
    class_tree=CLASS_TREE,
    init_tree="torch.tensor",
    method_name="less_equal",
    dtype_and_x=helpers.dtype_and_values(
        available_dtypes=helpers.get_dtypes("valid"),
        num_arrays=2,
        min_value=-1e04,
        max_value=1e04,
        allow_inf=False,
    ),
)
def test_torch_tensor_less_equal(
    dtype_and_x,
    frontend_method_data,
    init_flags,
    method_flags,
    frontend,
    on_device,
    backend_fw,
):
    input_dtype, x = dtype_and_x
    helpers.test_frontend_method(
        init_input_dtypes=input_dtype,
        backend_to_test=backend_fw,
        init_all_as_kwargs_np={
            "data": x[0],
        },
        method_input_dtypes=input_dtype,
        method_all_as_kwargs_np={
            "other": x[1],
        },
        frontend_method_data=frontend_method_data,
        init_flags=init_flags,
        method_flags=method_flags,
        frontend=frontend,
        on_device=on_device,
    )


# less_equal_
@handle_frontend_method(
    class_tree=CLASS_TREE,
    init_tree="torch.tensor",
    method_name="less_equal_",
    dtype_and_x=helpers.dtype_and_values(
        available_dtypes=helpers.get_dtypes("valid"),
        num_arrays=2,
        min_value=-1e04,
        max_value=1e04,
        allow_inf=False,
    ),
)
def test_torch_tensor_less_equal_(
    dtype_and_x,
    frontend_method_data,
    init_flags,
    method_flags,
    frontend,
    on_device,
    backend_fw,
):
    input_dtype, x = dtype_and_x
    helpers.test_frontend_method(
        init_input_dtypes=input_dtype,
        backend_to_test=backend_fw,
        init_all_as_kwargs_np={
            "data": x[0],
        },
        method_input_dtypes=input_dtype,
        method_all_as_kwargs_np={
            "other": x[1],
        },
        frontend_method_data=frontend_method_data,
        init_flags=init_flags,
        method_flags=method_flags,
        frontend=frontend,
        on_device=on_device,
    )


# addr_
@handle_frontend_method(
    class_tree=CLASS_TREE,
    init_tree="torch.tensor",
    method_name="addr_",
    dtype_and_vecs=_get_dtype_input_and_vectors(with_input=True),
    beta=st.floats(
        min_value=-5,
        max_value=5,
        allow_nan=False,
        allow_subnormal=False,
        allow_infinity=False,
    ),
    alpha=st.floats(
        min_value=-5,
        max_value=5,
        allow_nan=False,
        allow_subnormal=False,
        allow_infinity=False,
    ),
)
def test_torch_tensor_addr_(
    dtype_and_vecs,
    beta,
    alpha,
    frontend,
    frontend_method_data,
    init_flags,
    method_flags,
    on_device,
    backend_fw,
):
    dtype, input, vec1, vec2 = dtype_and_vecs
    helpers.test_frontend_method(
        init_input_dtypes=dtype,
        backend_to_test=backend_fw,
        init_all_as_kwargs_np={
            "data": input,
        },
        method_input_dtypes=dtype,
        method_all_as_kwargs_np={
            "vec1": vec1,
            "vec2": vec2,
            "beta": beta,
            "alpha": alpha,
        },
        frontend_method_data=frontend_method_data,
        init_flags=init_flags,
        method_flags=method_flags,
        frontend=frontend,
        atol_=1e-02,
        on_device=on_device,
    )


@handle_frontend_method(
    class_tree=CLASS_TREE,
    init_tree="torch.tensor",
    method_name="eq_",
    dtype_and_x=helpers.dtype_and_values(
        available_dtypes=helpers.get_dtypes("float"),
        num_arrays=2,
        min_value=-1e04,
        max_value=1e04,
        allow_inf=False,
    ),
)
def test_torch_tensor_eq_(
    dtype_and_x,
    frontend_method_data,
    init_flags,
    method_flags,
    frontend,
    on_device,
    backend_fw,
):
    input_dtype, x = dtype_and_x
    helpers.test_frontend_method(
        init_input_dtypes=input_dtype,
        backend_to_test=backend_fw,
        init_all_as_kwargs_np={
            "data": x[0],
        },
        method_input_dtypes=input_dtype,
        method_all_as_kwargs_np={
            "other": x[1],
        },
        frontend_method_data=frontend_method_data,
        init_flags=init_flags,
        method_flags=method_flags,
        frontend=frontend,
        on_device=on_device,
    )


@handle_frontend_method(
    class_tree=CLASS_TREE,
    init_tree="torch.tensor",
    method_name="var",
    dtype_and_x=_statistical_dtype_values(
        function="var",
        min_value=-1e04,
        max_value=1e04,
    ),
    keepdim=st.booleans(),
)
def test_torch_tensor_var(
    dtype_and_x,
    keepdim,
    frontend,
    frontend_method_data,
    init_flags,
    method_flags,
    on_device,
    backend_fw,
):
    input_dtype, x, axis, correction = dtype_and_x
    helpers.test_frontend_method(
        init_input_dtypes=input_dtype,
        backend_to_test=backend_fw,
        init_all_as_kwargs_np={"data": x[0]},
        method_input_dtypes=input_dtype,
        method_all_as_kwargs_np={
            "dim": axis,
            "correction": int(correction),
            "keepdim": keepdim,
        },
        frontend=frontend,
        frontend_method_data=frontend_method_data,
        init_flags=init_flags,
        method_flags=method_flags,
        on_device=on_device,
    )


@handle_frontend_method(
    class_tree=CLASS_TREE,
    init_tree="torch.tensor",
    method_name="narrow",
    dtype_input_dim_start_length=_dtype_input_dim_start_length(),
)
def test_torch_tensor_narrow(
    dtype_input_dim_start_length,
    frontend,
    frontend_method_data,
    init_flags,
    method_flags,
    on_device,
    backend_fw,
):
    (input_dtype, x, dim, start, length) = dtype_input_dim_start_length
    helpers.test_frontend_method(
        init_input_dtypes=input_dtype,
        backend_to_test=backend_fw,
        init_all_as_kwargs_np={"data": x[0]},
        method_input_dtypes=input_dtype,
        method_all_as_kwargs_np={
            "dim": dim,
            "start": start,
            "length": length,
        },
        frontend=frontend,
        frontend_method_data=frontend_method_data,
        init_flags=init_flags,
        method_flags=method_flags,
        on_device=on_device,
    )


@handle_frontend_method(
    class_tree=CLASS_TREE,
    init_tree="torch.tensor",
    method_name="as_strided",
    dtype_x_and_other=_as_strided_helper(),
)
def test_torch_tensor_as_strided(
    dtype_x_and_other,
    frontend,
    frontend_method_data,
    init_flags,
    method_flags,
    on_device,
    backend_fw,
):
    input_dtype, x, size, stride, offset = dtype_x_and_other
    helpers.test_frontend_method(
        init_input_dtypes=input_dtype,
        backend_to_test=backend_fw,
        init_all_as_kwargs_np={"data": x[0]},
        method_input_dtypes=input_dtype,
        method_all_as_kwargs_np={
            "size": size,
            "stride": stride,
            "storage_offset": offset,
        },
        frontend=frontend,
        frontend_method_data=frontend_method_data,
        init_flags=init_flags,
        method_flags=method_flags,
        on_device=on_device,
    )


@handle_frontend_method(
    class_tree=CLASS_TREE,
    init_tree="torch.tensor",
    method_name="stride",
    dtype_value_axis=helpers.dtype_values_axis(
        available_dtypes=helpers.get_dtypes("valid"),
        min_num_dims=1,
        valid_axis=True,
        force_int_axis=True,
    ),
)
def test_torch_tensor_stride(
    dtype_value_axis,
    frontend,
    frontend_method_data,
    init_flags,
    method_flags,
    on_device,
    backend_fw,
):
    input_dtype, x, axis = dtype_value_axis
    helpers.test_frontend_method(
        init_input_dtypes=input_dtype,
        backend_to_test=backend_fw,
        init_all_as_kwargs_np={"data": x[0]},
        method_input_dtypes=input_dtype,
        method_all_as_kwargs_np={"dim": axis},
        frontend=frontend,
        frontend_method_data=frontend_method_data,
        init_flags=init_flags,
        method_flags=method_flags,
        on_device=on_device,
    )


@handle_frontend_method(
    class_tree=CLASS_TREE,
    init_tree="torch.tensor",
    method_name="log1p",
    dtype_x=helpers.dtype_and_values(
        available_dtypes=helpers.get_dtypes("numeric"),
    ),
)
def test_torch_tensor_log1p(
    dtype_x,
    frontend,
    frontend_method_data,
    init_flags,
    method_flags,
    on_device,
    backend_fw,
):
    input_dtype, x = dtype_x
    helpers.test_frontend_method(
        init_input_dtypes=input_dtype,
        backend_to_test=backend_fw,
        init_all_as_kwargs_np={"data": x[0]},
        method_input_dtypes=input_dtype,
        method_all_as_kwargs_np={},
        frontend=frontend,
        frontend_method_data=frontend_method_data,
        init_flags=init_flags,
        method_flags=method_flags,
        on_device=on_device,
    )


@handle_frontend_method(
    class_tree=CLASS_TREE,
    init_tree="torch.tensor",
    method_name="baddbmm",
    dtype_and_matrices=_get_dtype_and_3dbatch_matrices(with_input=True, input_3d=True),
    beta=st.floats(
        min_value=-5,
        max_value=5,
        allow_nan=False,
        allow_subnormal=False,
        allow_infinity=False,
    ),
    alpha=st.floats(
        min_value=-5,
        max_value=5,
        allow_nan=False,
        allow_subnormal=False,
        allow_infinity=False,
    ),
)
def test_torch_tensor_baddbmm(
    dtype_and_matrices,
    beta,
    alpha,
    frontend,
    frontend_method_data,
    init_flags,
    method_flags,
    on_device,
    backend_fw,
):
    input_dtype, x, batch1, batch2 = dtype_and_matrices
    helpers.test_frontend_method(
        init_input_dtypes=input_dtype,
        backend_to_test=backend_fw,
        init_all_as_kwargs_np={"data": x[0]},
        method_input_dtypes=input_dtype,
        method_all_as_kwargs_np={
            "batch1": batch1,
            "batch2": batch2,
            "beta": beta,
            "alpha": alpha,
        },
        frontend=frontend,
        frontend_method_data=frontend_method_data,
        init_flags=init_flags,
        method_flags=method_flags,
        on_device=on_device,
    )


@handle_frontend_method(
    class_tree=CLASS_TREE,
    init_tree="torch.tensor",
    method_name="baddbmm_",
    dtype_and_matrices=_get_dtype_and_3dbatch_matrices(with_input=True, input_3d=True),
    beta=st.floats(
        min_value=-5,
        max_value=5,
        allow_nan=False,
        allow_subnormal=False,
        allow_infinity=False,
    ),
    alpha=st.floats(
        min_value=-5,
        max_value=5,
        allow_nan=False,
        allow_subnormal=False,
        allow_infinity=False,
    ),
)
def test_torch_baddbmm_(
    dtype_and_matrices,
    beta,
    alpha,
    frontend,
    frontend_method_data,
    init_flags,
    method_flags,
    on_device,
):
    input_dtype, x, batch1, batch2 = dtype_and_matrices
    helpers.test_frontend_method(
        init_input_dtypes=input_dtype,
        init_all_as_kwargs_np={"data": x[0]},
        method_input_dtypes=input_dtype,
        method_all_as_kwargs_np={
            "batch1": batch1,
            "batch2": batch2,
            "beta": beta,
            "alpha": alpha,
        },
        frontend=frontend,
        frontend_method_data=frontend_method_data,
        init_flags=init_flags,
        method_flags=method_flags,
        on_device=on_device,
    )


@handle_frontend_method(
    class_tree=CLASS_TREE,
    init_tree="torch.tensor",
    method_name="bmm",
    dtype_and_matrices=_get_dtype_and_3dbatch_matrices(with_input=True, input_3d=True),
)
def test_torch_tensor_instance_bmm(
    dtype_and_matrices,
    backend_fw,
    frontend,
    frontend_method_data,
    init_flags,
    method_flags,
    on_device,
):
    input_dtype, _, x, mat2 = dtype_and_matrices
    helpers.test_frontend_method(
        init_input_dtypes=input_dtype,
        init_all_as_kwargs_np={"data": x},
        method_input_dtypes=input_dtype,
        method_all_as_kwargs_np={"mat2": mat2},
        frontend=frontend,
        frontend_method_data=frontend_method_data,
        init_flags=init_flags,
        method_flags=method_flags,
        on_device=on_device,
        backend_to_test=backend_fw,
    )


@handle_frontend_method(
    class_tree=CLASS_TREE,
    init_tree="torch.tensor",
    method_name="floor_",
    dtype_and_x=helpers.dtype_and_values(
        available_dtypes=helpers.get_dtypes("float"),
    ),
)
def test_torch_tensor_floor_(
    dtype_and_x,
    frontend_method_data,
    init_flags,
    method_flags,
    frontend,
    on_device,
    backend_fw,
):
    input_dtype, x = dtype_and_x
    helpers.test_frontend_method(
        init_input_dtypes=input_dtype,
        backend_to_test=backend_fw,
        init_all_as_kwargs_np={
            "data": x[0],
        },
        method_input_dtypes=input_dtype,
        method_all_as_kwargs_np={},
        frontend_method_data=frontend_method_data,
        init_flags=init_flags,
        method_flags=method_flags,
        frontend=frontend,
        on_device=on_device,
    )


@handle_frontend_method(
    class_tree=CLASS_TREE,
    init_tree="torch.tensor",
    method_name="diag",
    dtype_and_values=helpers.dtype_and_values(
        available_dtypes=helpers.get_dtypes("float"),
        shape=st.shared(helpers.get_shape(min_num_dims=1, max_num_dims=2), key="shape"),
    ),
    diagonal=st.integers(min_value=-100, max_value=100),
)
def test_torch_tensor_diag(
    dtype_and_values,
    diagonal,
    frontend_method_data,
    init_flags,
    method_flags,
    frontend,
    on_device,
    backend_fw,
):
    input_dtype, values = dtype_and_values
    helpers.test_frontend_method(
        init_input_dtypes=input_dtype,
        backend_to_test=backend_fw,
        init_all_as_kwargs_np={
            "data": values[0],
        },
        method_input_dtypes=input_dtype,
        method_all_as_kwargs_np={
            "diagonal": diagonal,
        },
        frontend_method_data=frontend_method_data,
        init_flags=init_flags,
        method_flags=method_flags,
        frontend=frontend,
        on_device=on_device,
    )


# diagonal
@st.composite
def dims_and_offset(draw, shape):
    shape_actual = draw(shape)
    dim1 = draw(helpers.get_axis(shape=shape, force_int=True))
    dim2 = draw(helpers.get_axis(shape=shape, force_int=True))
    offset = draw(
        st.integers(min_value=-shape_actual[dim1], max_value=shape_actual[dim1])
    )
    return dim1, dim2, offset


@handle_frontend_method(
    class_tree=CLASS_TREE,
    init_tree="torch.tensor",
    method_name="diagonal",
    dtype_and_values=helpers.dtype_and_values(
        available_dtypes=helpers.get_dtypes("valid"),
        shape=st.shared(helpers.get_shape(min_num_dims=2), key="shape"),
    ),
    dims_and_offset=dims_and_offset(
        shape=st.shared(helpers.get_shape(min_num_dims=2), key="shape")
    ),
)
def test_torch_tensor_diagonal(
    dtype_and_values,
    dims_and_offset,
    frontend,
    frontend_method_data,
    backend_fw,
    init_flags,
    method_flags,
    on_device,
):
    input_dtype, value = dtype_and_values
    dim1, dim2, offset = dims_and_offset
    input = value[0]
    num_dims = len(np.shape(input))
    assume(dim1 != dim2)
    if dim1 < 0:
        assume(dim1 + num_dims != dim2)
    if dim2 < 0:
        assume(dim1 != dim2 + num_dims)
    helpers.test_frontend_method(
        init_input_dtypes=[input_dtype[0]],
        init_all_as_kwargs_np={"data": input},
        method_input_dtypes=[input_dtype[0]],
        method_all_as_kwargs_np={
            "offset": offset,
            "dim1": dim1,
            "dim2": dim2,
        },
        frontend=frontend,
        frontend_method_data=frontend_method_data,
        backend_to_test=backend_fw,
        init_flags=init_flags,
        method_flags=method_flags,
        on_device=on_device,
    )


@handle_frontend_method(
    class_tree=CLASS_TREE,
    init_tree="torch.tensor",
    method_name="gather",
    params_indices_others=helpers.array_indices_axis(
        array_dtypes=helpers.get_dtypes("valid"),
        indices_dtypes=["int64"],
        indices_same_dims=True,
    ),
)
def test_torch_tensor_gather(
    params_indices_others,
    frontend,
    frontend_method_data,
    init_flags,
    method_flags,
    on_device,
    backend_fw,
):
    input_dtypes, x, indices, axis, batch_dims = params_indices_others
    helpers.test_frontend_method(
        init_input_dtypes=[input_dtypes[0]],
        backend_to_test=backend_fw,
        init_all_as_kwargs_np={"data": x},
        method_input_dtypes=[input_dtypes[1]],
        method_all_as_kwargs_np={
            "dim": axis,
            "index": indices,
        },
        frontend=frontend,
        frontend_method_data=frontend_method_data,
        init_flags=init_flags,
        method_flags=method_flags,
        on_device=on_device,
    )


@handle_frontend_method(
    class_tree=CLASS_TREE,
    init_tree="torch.tensor",
    method_name="take_along_dim",
    dtype_indices_axis=helpers.array_indices_axis(
        array_dtypes=helpers.get_dtypes("numeric"),
        indices_dtypes=["int64"],
        min_num_dims=1,
        max_num_dims=5,
        min_dim_size=1,
        max_dim_size=10,
        indices_same_dims=True,
    ),
)
def test_torch_tensor_take_along_dim(
    dtype_indices_axis,
    frontend_method_data,
    init_flags,
    method_flags,
    frontend,
    on_device,
    backend_fw,
):
    input_dtypes, value, indices, axis, _ = dtype_indices_axis
    helpers.test_frontend_method(
        init_input_dtypes=[input_dtypes[0]],
        backend_to_test=backend_fw,
        init_all_as_kwargs_np={
            "data": value,
        },
        method_input_dtypes=[input_dtypes[1]],
        method_all_as_kwargs_np={
            "indices": indices,
            "dim": axis,
        },
        frontend_method_data=frontend_method_data,
        init_flags=init_flags,
        method_flags=method_flags,
        frontend=frontend,
        on_device=on_device,
    )


@handle_frontend_method(
    class_tree=CLASS_TREE,
    init_tree="torch.tensor",
    method_name="movedim",
    dtype_and_input=helpers.dtype_and_values(
        available_dtypes=helpers.get_dtypes("float"),
        min_value=-100,
        max_value=100,
        shape=st.shared(
            helpers.get_shape(
                min_num_dims=1,
                max_num_dims=3,
                min_dim_size=1,
                max_dim_size=3,
            ),
            key="a_s_d",
        ),
    ),
    source=helpers.get_axis(
        allow_none=False,
        unique=True,
        shape=st.shared(
            helpers.get_shape(
                min_num_dims=1,
                max_num_dims=3,
                min_dim_size=1,
                max_dim_size=3,
            ),
            key="a_s_d",
        ),
        min_size=1,
        force_int=True,
    ),
    destination=helpers.get_axis(
        allow_none=False,
        unique=True,
        shape=st.shared(
            helpers.get_shape(
                min_num_dims=1,
                max_num_dims=3,
                min_dim_size=1,
                max_dim_size=3,
            ),
            key="a_s_d",
        ),
        min_size=1,
        force_int=True,
    ),
)
def test_torch_tensor_movedim(
    dtype_and_input,
    source,
    destination,
    frontend,
    frontend_method_data,
    init_flags,
    method_flags,
    on_device,
    backend_fw,
):
    input_dtype, value = dtype_and_input
    helpers.test_frontend_method(
        init_input_dtypes=input_dtype,
        backend_to_test=backend_fw,
        init_all_as_kwargs_np={"data": value[0]},
        method_input_dtypes=input_dtype,
        method_all_as_kwargs_np={
            "source": source,
            "destination": destination,
        },
        frontend=frontend,
        frontend_method_data=frontend_method_data,
        init_flags=init_flags,
        method_flags=method_flags,
        on_device=on_device,
    )


@handle_frontend_method(
    class_tree=CLASS_TREE,
    init_tree="torch.tensor",
    method_name="addcdiv_",
    dtype_and_x=helpers.dtype_and_values(
        available_dtypes=helpers.get_dtypes("float"),
        num_arrays=3,
        large_abs_safety_factor=2.5,
        small_abs_safety_factor=2.5,
        safety_factor_scale="log",
        shared_dtype=True,
    ),
    value=st.floats(min_value=-100, max_value=100),
)
def test_torch_tensor_addcdiv_(
    dtype_and_x,
    value,
    frontend,
    frontend_method_data,
    init_flags,
    method_flags,
    on_device,
    backend_fw,
):
    input_dtype, x = dtype_and_x
    assume(not np.any(np.isclose(x[2], 0)))

    helpers.test_frontend_method(
        init_input_dtypes=input_dtype,
        backend_to_test=backend_fw,
        init_all_as_kwargs_np={"data": x[0]},
        method_input_dtypes=input_dtype,
        method_all_as_kwargs_np={
            "tensor1": x[1],
            "tensor2": x[2],
            "value": value,
        },
        frontend_method_data=frontend_method_data,
        init_flags=init_flags,
        method_flags=method_flags,
        frontend=frontend,
        on_device=on_device,
        atol_=1e-03,
    )


@handle_frontend_method(
    class_tree=CLASS_TREE,
    init_tree="torch.tensor",
    method_name="cholesky",
    dtype_and_x=_get_dtype_and_matrix(square=True),
    upper=st.booleans(),
)
def test_torch_tensor_cholesky(
    dtype_and_x,
    upper,
    frontend,
    frontend_method_data,
    init_flags,
    method_flags,
    on_device,
    backend_fw,
):
    input_dtype, x = dtype_and_x
    x = x[0]
    # make symmetric positive-definite
    x = np.matmul(x.swapaxes(-1, -2), x) + np.identity(x.shape[-1]) * 1e-3

    helpers.test_frontend_method(
        init_input_dtypes=input_dtype,
        backend_to_test=backend_fw,
        init_all_as_kwargs_np={
            "data": x,
        },
        method_input_dtypes=input_dtype,
        method_all_as_kwargs_np={
            "upper": upper,
        },
        frontend_method_data=frontend_method_data,
        init_flags=init_flags,
        method_flags=method_flags,
        frontend=frontend,
        on_device=on_device,
        rtol_=1e-2,
    )


@handle_frontend_method(
    class_tree=CLASS_TREE,
    init_tree="torch.tensor",
    method_name="heaviside",
    dtype_and_values=helpers.dtype_and_values(
        available_dtypes=helpers.get_dtypes("float"),
        num_arrays=2,
    ),
)
def test_torch_tensor_heaviside(
    dtype_and_values,
    frontend,
    frontend_method_data,
    init_flags,
    method_flags,
    on_device,
    backend_fw,
):
    input_dtype, values = dtype_and_values
    helpers.test_frontend_method(
        init_input_dtypes=input_dtype,
        backend_to_test=backend_fw,
        init_all_as_kwargs_np={
            "data": values[0],
        },
        method_input_dtypes=input_dtype,
        method_all_as_kwargs_np={
            "values": values[1],
        },
        init_flags=init_flags,
        method_flags=method_flags,
        frontend_method_data=frontend_method_data,
        frontend=frontend,
        on_device=on_device,
    )


@handle_frontend_method(
    class_tree=CLASS_TREE,
    init_tree="torch.tensor",
    method_name="dot",
    dtype_and_x=helpers.dtype_and_values(
        available_dtypes=helpers.get_dtypes("float"),
        num_arrays=2,
        shape=(1,),
    ),
)
def test_torch_tensor_dot(
    dtype_and_x,
    frontend_method_data,
    init_flags,
    method_flags,
    frontend,
    on_device,
    backend_fw,
):
    input_dtype, x = dtype_and_x
    helpers.test_frontend_method(
        init_input_dtypes=input_dtype,
        backend_to_test=backend_fw,
        init_all_as_kwargs_np={
            "data": x[0],
        },
        method_input_dtypes=input_dtype,
        method_all_as_kwargs_np={
            "tensor": x[1],
        },
        frontend_method_data=frontend_method_data,
        init_flags=init_flags,
        method_flags=method_flags,
        frontend=frontend,
        on_device=on_device,
    )


@handle_frontend_method(
    class_tree=CLASS_TREE,
    init_tree="torch.tensor",
    method_name="tile",
    dtype_and_values=helpers.dtype_and_values(
        available_dtypes=helpers.get_dtypes("valid"),
        shape=st.shared(helpers.get_shape(), key="shape"),
    ),
    reps=helpers.get_axis(
        shape=st.shared(helpers.get_shape(), key="shape"),
        allow_neg=False,
    ),
)
def test_torch_tensor_tile(
    dtype_and_values,
    reps,
    frontend,
    frontend_method_data,
    init_flags,
    method_flags,
    on_device,
    backend_fw,
):
    input_dtype, values = dtype_and_values
    if isinstance(reps, tuple):
        method_flags.num_positional_args = len(reps)
    else:
        method_flags.num_positional_args = 1
    helpers.test_frontend_method(
        init_input_dtypes=input_dtype,
        backend_to_test=backend_fw,
        init_all_as_kwargs_np={
            "data": values[0],
        },
        method_input_dtypes=input_dtype,
        method_all_as_kwargs_np={
            "reps": reps,
        },
        init_flags=init_flags,
        method_flags=method_flags,
        frontend_method_data=frontend_method_data,
        frontend=frontend,
        on_device=on_device,
    )


# write test for torch instance apply_


@handle_frontend_method(
    class_tree=CLASS_TREE,
    init_tree="torch.tensor",
    method_name="apply_",
    dtype_and_values=helpers.dtype_and_values(
        available_dtypes=helpers.get_dtypes("float"),
        num_arrays=1,
    ),
)
def test_torch_tensor_apply_(
    dtype_and_values,
    frontend,
    frontend_method_data,
    init_flags,
    method_flags,
    on_device,
    backend_fw,
):
    def func(x):
        return x + 1

    input_dtype, values = dtype_and_values

    helpers.test_frontend_method(
        init_input_dtypes=input_dtype,
        backend_to_test=backend_fw,
        init_all_as_kwargs_np={
            "data": values[0],
        },
        method_input_dtypes=input_dtype,
        method_all_as_kwargs_np={
            "callable": func,
        },
        init_flags=init_flags,
        method_flags=method_flags,
        frontend_method_data=frontend_method_data,
        frontend=frontend,
        on_device=on_device,
    )


@given(
    dtype_x=helpers.dtype_and_values(
        available_dtypes=helpers.get_dtypes("float", prune_function=False),
        num_arrays=3,
        min_value=-1e3,
        max_value=1e3,
    ).filter(lambda x: all(dt == "float32" for dt in x[0])),
)
def test_torch_tensor_backward(
    dtype_x,
    backend_fw,
):
    ivy.set_backend(backend_fw)
    if ivy.current_backend_str() == "numpy":
        ivy.warnings.warn("Gradient calculation unavailable for numpy backend")
        return
    if ivy.current_backend_str() == "paddle":
        ivy.warnings.warn("torch.Tensor.backward() unavailable for paddle backend")
        return
    _, values = dtype_x
    x = Tensor(values[0], requires_grad=True)
    y = Tensor(values[1], requires_grad=True)
    z = Tensor(values[2], requires_grad=True)
    a = x + y.pow(2)
    b = z * a
    c = b.sum()
    c.backward()
    x_torch = torch.tensor(values[0], requires_grad=True, dtype=torch.float32)
    y_torch = torch.tensor(values[1], requires_grad=True, dtype=torch.float32)
    z_torch = torch.tensor(values[2], requires_grad=True, dtype=torch.float32)
    a_torch = x_torch + y_torch.pow(2)
    b_torch = z_torch * a_torch
    c_torch = b_torch.sum()
    c_torch.backward()
    helpers.assertions.value_test(
        ret_np_flat=helpers.flatten_and_to_np(
            ret=x._grads.ivy_array, backend=backend_fw
        ),
        ret_np_from_gt_flat=helpers.flatten_and_to_np(
            ret=ivy.to_ivy(x_torch.grad.numpy()), backend=backend_fw
        ),
        rtol=1e-3,
        atol=1e-3,
        backend="torch",
    )
    helpers.assertions.value_test(
        ret_np_flat=helpers.flatten_and_to_np(
            ret=y._grads.ivy_array, backend=backend_fw
        ),
        ret_np_from_gt_flat=helpers.flatten_and_to_np(
            ret=ivy.to_ivy(y_torch.grad.numpy()), backend=backend_fw
        ),
        rtol=1e-3,
        atol=1e-3,
        backend="torch",
    )
    helpers.assertions.value_test(
        ret_np_flat=helpers.flatten_and_to_np(
            ret=z._grads.ivy_array, backend=backend_fw
        ),
        ret_np_from_gt_flat=helpers.flatten_and_to_np(
            ret=ivy.to_ivy(z_torch.grad.numpy()), backend=backend_fw
        ),
        rtol=1e-3,
        atol=1e-3,
        backend="torch",
    )


# angle
@handle_frontend_method(
    class_tree=CLASS_TREE,
    init_tree="torch.tensor",
    method_name="angle",
    dtype_and_values=helpers.dtype_and_values(
        available_dtypes=["float64", "complex64", "complex128"],
    ),
)
def test_torch_tensor_angle(
    dtype_and_values,
    frontend,
    frontend_method_data,
    init_flags,
    method_flags,
    on_device,
):
    input_dtype, values = dtype_and_values

    helpers.test_frontend_method(
        init_input_dtypes=input_dtype,
        init_all_as_kwargs_np={
            "data": values[0],
        },
        method_input_dtypes=input_dtype,
        method_all_as_kwargs_np={},
        init_flags=init_flags,
        method_flags=method_flags,
        frontend_method_data=frontend_method_data,
        frontend=frontend,
        on_device=on_device,
    )


# logaddexp
@handle_frontend_method(
    class_tree=CLASS_TREE,
    init_tree="torch.tensor",
    method_name="logaddexp",
    dtype_and_x=helpers.dtype_and_values(
        available_dtypes=helpers.get_dtypes("float"),
        num_arrays=2,
        min_num_dims=1,
        min_value=-100,
        max_value=100,
        shared_dtype=True,
    ),
)
def test_torch_tensor_logaddexp(
    dtype_and_x,
    frontend_method_data,
    init_flags,
    method_flags,
    frontend,
    on_device,
    backend_fw,
):
    input_dtype, x = dtype_and_x
    helpers.test_frontend_method(
        init_input_dtypes=input_dtype,
        backend_to_test=backend_fw,
        init_all_as_kwargs_np={
            "data": x[0],
        },
        method_input_dtypes=input_dtype,
        method_all_as_kwargs_np={
            "other": x[1],
        },
        frontend_method_data=frontend_method_data,
        init_flags=init_flags,
        method_flags=method_flags,
        frontend=frontend,
        on_device=on_device,
    )


@handle_frontend_method(
    class_tree=CLASS_TREE,
    init_tree="torch.tensor",
    method_name="adjoint",
    dtype_and_values=helpers.dtype_and_values(
        available_dtypes=helpers.get_dtypes("real_and_complex"),
        min_num_dims=2,
        min_dim_size=2,
    ),
)
def test_torch_tensor_adjoint(
    dtype_and_values,
    frontend,
    frontend_method_data,
    init_flags,
    method_flags,
    on_device,
    backend_fw,
):
    input_dtype, values = dtype_and_values

    helpers.test_frontend_method(
        init_input_dtypes=input_dtype,
        backend_to_test=backend_fw,
        init_all_as_kwargs_np={
            "data": values[0],
        },
        method_input_dtypes=input_dtype,
        method_all_as_kwargs_np={},
        init_flags=init_flags,
        method_flags=method_flags,
        frontend_method_data=frontend_method_data,
        frontend=frontend,
        on_device=on_device,
    )


@handle_frontend_method(
    class_tree=CLASS_TREE,
    init_tree="torch.tensor",
    method_name="conj",
    dtype_and_x=helpers.dtype_and_values(
        available_dtypes=helpers.get_dtypes("float_and_complex")
    ),
)
def test_torch_tensor_conj(
    dtype_and_x,
    frontend_method_data,
    init_flags,
    method_flags,
    frontend,
    on_device,
    backend_fw,
):
    input_dtype, x = dtype_and_x
    helpers.test_frontend_method(
        init_input_dtypes=input_dtype,
        backend_to_test=backend_fw,
        init_all_as_kwargs_np={
            "data": x[0],
        },
        method_input_dtypes=input_dtype,
        method_all_as_kwargs_np={},
        frontend_method_data=frontend_method_data,
        init_flags=init_flags,
        method_flags=method_flags,
        frontend=frontend,
        on_device=on_device,
    )


@handle_frontend_method(
    class_tree=CLASS_TREE,
    init_tree="torch.tensor",
    method_name="svd",
    dtype_and_x=helpers.dtype_and_values(
        available_dtypes=helpers.get_dtypes("float"),
        min_value=0,
        max_value=10,
        shape=helpers.ints(min_value=2, max_value=5).map(lambda x: tuple([x, x])),
    ),
    some=st.booleans(),
    compute_uv=st.booleans(),
)
def test_torch_tensor_svd(
    dtype_and_x,
    some,
    compute_uv,
    frontend,
    backend_fw,
    frontend_method_data,
    init_flags,
    method_flags,
    on_device,
):
    input_dtype, x = dtype_and_x
    x = np.asarray(x[0], dtype=input_dtype[0])

    ret, frontend_ret = helpers.test_frontend_method(
        init_input_dtypes=input_dtype,
        init_all_as_kwargs_np={
            "data": x,
        },
        method_input_dtypes=input_dtype,
        method_all_as_kwargs_np={
            "some": some,
            "compute_uv": compute_uv,
        },
        frontend_method_data=frontend_method_data,
        init_flags=init_flags,
        method_flags=method_flags,
        frontend=frontend,
        backend_to_test=backend_fw,
        on_device=on_device,
        test_values=False,
    )
    with helpers.update_backend(backend_fw) as ivy_backend:
        ret = [ivy_backend.to_numpy(x) for x in ret]
    frontend_ret = [np.asarray(x) for x in frontend_ret]

    u, s, vh = ret
    frontend_u, frontend_s, frontend_vh = frontend_ret

    if compute_uv:
        helpers.assert_all_close(
            ret_np=frontend_u @ np.diag(frontend_s) @ frontend_vh.T,
            ret_from_gt_np=u @ np.diag(s) @ vh,
            rtol=1e-2,
            atol=1e-2,
            backend=backend_fw,
            ground_truth_backend=frontend,
        )
    else:
        helpers.assert_all_close(
            ret_np=frontend_s,
            ret_from_gt_np=s,
            rtol=1e-2,
            atol=1e-2,
            backend=backend_fw,
            ground_truth_backend=frontend,
        )


@st.composite
def _get_clip_min_inputs(draw):
    shape = draw(
        helpers.get_shape(
            min_num_dims=1, max_num_dims=5, min_dim_size=2, max_dim_size=10
        )
    )
    x_dtype, x = draw(
        helpers.dtype_and_values(
            available_dtypes=helpers.get_dtypes("valid"),
            shape=shape,
        )
    )

    min = draw(
        helpers.array_values(dtype=x_dtype[0], shape=shape, min_value=0, max_value=25)
    )

    return x_dtype, x, min


@handle_frontend_method(
    class_tree=CLASS_TREE,
    init_tree="torch.tensor",
    method_name="clamp_min",
    input_and_ranges=_get_clip_min_inputs(),
)
def test_torch_tensor_clamp_min(
    input_and_ranges,
    frontend_method_data,
    init_flags,
    backend_fw,
    frontend,
    on_device,
    method_flags,
):
    x_dtype, x, min = input_and_ranges
    helpers.test_frontend_method(
        init_input_dtypes=x_dtype,
        backend_to_test=backend_fw,
        init_all_as_kwargs_np={
            "data": x[0],
        },
        method_input_dtypes=x_dtype,
        method_all_as_kwargs_np={
            "min": min,
        },
        frontend_method_data=frontend_method_data,
        init_flags=init_flags,
        method_flags=method_flags,
        frontend=frontend,
        on_device=on_device,
    )


# gcd
@handle_frontend_method(
    class_tree=CLASS_TREE,
    init_tree="torch.tensor",
    method_name="gcd",
    dtype_and_x=helpers.dtype_and_values(
        available_dtypes=helpers.get_dtypes("integer"),
        min_value=-100,
        max_value=100,
        min_num_dims=1,
        max_num_dims=3,
        min_dim_size=1,
        max_dim_size=3,
        num_arrays=2,
        shared_dtype=True,
    ),
)
def test_torch_tensor_gcd(
    dtype_and_x,
    frontend,
    frontend_method_data,
    init_flags,
    method_flags,
    on_device,
    backend_fw,
):
    input_dtype, x = dtype_and_x
    helpers.test_frontend_method(
        init_input_dtypes=input_dtype,
        backend_to_test=backend_fw,
        init_all_as_kwargs_np={
            "data": x[0],
        },
        method_input_dtypes=input_dtype,
        method_all_as_kwargs_np={
            "other": x[1],
        },
        frontend=frontend,
        frontend_method_data=frontend_method_data,
        init_flags=init_flags,
        method_flags=method_flags,
        on_device=on_device,
    )


# isnan
@handle_frontend_method(
    class_tree=CLASS_TREE,
    init_tree="torch.tensor",
    method_name="isnan",
    dtype_x=helpers.dtype_and_values(
        available_dtypes=helpers.get_dtypes("valid"),
    ),
)
def test_torch_isnan(
    dtype_x,
    frontend,
    frontend_method_data,
    init_flags,
    method_flags,
    on_device,
    backend_fw,
):
    input_dtype, x = dtype_x
    helpers.test_frontend_method(
        init_input_dtypes=input_dtype,
        backend_to_test=backend_fw,
        init_all_as_kwargs_np={"data": x[0]},
        method_input_dtypes=input_dtype,
        method_all_as_kwargs_np={},
        frontend_method_data=frontend_method_data,
        init_flags=init_flags,
        method_flags=method_flags,
        frontend=frontend,
        on_device=on_device,
    )


<<<<<<< HEAD
@st.composite
def put_along_axis_helper(draw):
    input_dtype, x, axis, shape = draw(
        helpers.dtype_values_axis(
            available_dtypes=["int64"],
            min_num_dims=2,
            min_dim_size=2,
            valid_axis=True,
            force_int_axis=True,
            ret_shape=True,
            min_axis=0,
        )
    )

    if axis < 0:
        axis = 0
    idx_shape = list(shape)
    idx_shape[axis] = 1
    idx_shape = tuple(idx_shape)

    idx_strategy = nph.arrays(
        dtype=np.int64, shape=idx_shape, elements=st.integers(0, len(idx_shape) - 2)
    )
    indices = draw(idx_strategy)

    values_strategy = nph.arrays(
        dtype=input_dtype[0], shape=idx_shape, elements=st.integers(0, 1e3)
    )
    values = draw(values_strategy)

    return input_dtype, x[0], indices, values, axis


# scatter_add_
@handle_frontend_method(
    class_tree=CLASS_TREE,
    init_tree="torch.tensor",
    method_name="scatter_add_",
    args=put_along_axis_helper(),
)
def test_torch_instance_scatter_add_(
    args,
    frontend,
    frontend_method_data,
    init_flags,
    method_flags,
    on_device,
    backend_fw,
):
    input_dtype, x, indices, values, axis = args
    helpers.test_frontend_method(
        init_input_dtypes=input_dtype,
        backend_to_test=backend_fw,
        init_all_as_kwargs_np={
            "data": x,
        },
        method_input_dtypes=input_dtype,
        method_all_as_kwargs_np={
            "dim": axis,
            "index": indices,
            "src": values,
        },
        frontend=frontend,
        frontend_method_data=frontend_method_data,
        init_flags=init_flags,
        method_flags=method_flags,
        on_device=on_device,
    )


# scatter_
@handle_frontend_method(
    class_tree=CLASS_TREE,
    init_tree="torch.tensor",
    method_name="scatter_",
    args=put_along_axis_helper(),
    mode=st.sampled_from(["add", "multiply"]),
)
def test_torch_instance_scatter_(
    args,
    mode,
    frontend,
    frontend_method_data,
    init_flags,
    method_flags,
    on_device,
    backend_fw,
):
    input_dtype, x, indices, values, axis = args
    helpers.test_frontend_method(
        init_input_dtypes=input_dtype,
        backend_to_test=backend_fw,
        init_all_as_kwargs_np={
            "data": x,
        },
        method_input_dtypes=input_dtype,
        method_all_as_kwargs_np={
            "dim": axis,
            "index": indices,
            "src": values,
            "reduce": mode,
        },
        frontend=frontend,
        frontend_method_data=frontend_method_data,
        init_flags=init_flags,
        method_flags=method_flags,
        on_device=on_device,
    )


# scatter_reduce_
@handle_frontend_method(
    class_tree=CLASS_TREE,
    init_tree="torch.tensor",
    method_name="scatter_reduce_",
    args=put_along_axis_helper(),
    mode=st.sampled_from(["sum", "prod", "mean", "amax", "amin"]),
)
def test_torch_instance_scatter_reduce_(
    args,
    mode,
    frontend,
    frontend_method_data,
    init_flags,
    method_flags,
    on_device,
    backend_fw,
):
    input_dtype, x, indices, values, axis = args
    helpers.test_frontend_method(
        init_input_dtypes=input_dtype,
        backend_to_test=backend_fw,
        init_all_as_kwargs_np={
            "data": x,
        },
        method_input_dtypes=input_dtype,
        method_all_as_kwargs_np={
            "dim": axis,
            "index": indices,
            "src": values,
            "reduce": mode,
        },
        frontend=frontend,
        frontend_method_data=frontend_method_data,
        init_flags=init_flags,
        method_flags=method_flags,
        on_device=on_device,
    )


# scatter_add
@handle_frontend_method(
    class_tree=CLASS_TREE,
    init_tree="torch.tensor",
    method_name="scatter_add",
    args=put_along_axis_helper(),
)
def test_torch_instance_scatter_add(
    args,
    frontend,
    frontend_method_data,
    init_flags,
    method_flags,
    on_device,
    backend_fw,
):
    input_dtype, x, indices, values, axis = args
    helpers.test_frontend_method(
        init_input_dtypes=input_dtype,
        backend_to_test=backend_fw,
        init_all_as_kwargs_np={
            "data": x,
        },
        method_input_dtypes=input_dtype,
        method_all_as_kwargs_np={
            "dim": axis,
            "index": indices,
            "src": values,
        },
        frontend=frontend,
        frontend_method_data=frontend_method_data,
        init_flags=init_flags,
        method_flags=method_flags,
        on_device=on_device,
    )


# scatter
@handle_frontend_method(
    class_tree=CLASS_TREE,
    init_tree="torch.tensor",
    method_name="scatter",
    args=put_along_axis_helper(),
    mode=st.sampled_from(["add", "multiply"]),
)
def test_torch_instance_scatter(
    args,
    mode,
    frontend,
    frontend_method_data,
    init_flags,
    method_flags,
    on_device,
    backend_fw,
):
    input_dtype, x, indices, values, axis = args
    helpers.test_frontend_method(
        init_input_dtypes=input_dtype,
        backend_to_test=backend_fw,
        init_all_as_kwargs_np={
            "data": x,
        },
        method_input_dtypes=input_dtype,
        method_all_as_kwargs_np={
            "dim": axis,
            "index": indices,
            "src": values,
            "reduce": mode,
        },
        frontend=frontend,
        frontend_method_data=frontend_method_data,
        init_flags=init_flags,
        method_flags=method_flags,
        on_device=on_device,
    )


# scatter_reduce
@handle_frontend_method(
    class_tree=CLASS_TREE,
    init_tree="torch.tensor",
    method_name="scatter_reduce",
    args=put_along_axis_helper(),
    mode=st.sampled_from(["sum", "prod", "mean", "amax", "amin"]),
)
def test_torch_instance_scatter_reduce(
    args,
    mode,
=======
# lcm
@handle_frontend_method(
    class_tree=CLASS_TREE,
    init_tree="torch.tensor",
    method_name="lcm",
    dtype_and_x=helpers.dtype_and_values(
        available_dtypes=helpers.get_dtypes("integer"),
        num_arrays=2,
        min_value=-100,
        max_value=100,
        min_num_dims=1,
        max_num_dims=3,
        min_dim_size=1,
        max_dim_size=3,
        shared_dtype=True,
    ),
)
def test_torch_tensor_lcm(
    dtype_and_x,
>>>>>>> 89a45475
    frontend,
    frontend_method_data,
    init_flags,
    method_flags,
    on_device,
    backend_fw,
):
<<<<<<< HEAD
    input_dtype, x, indices, values, axis = args
=======
    input_dtype, x = dtype_and_x
>>>>>>> 89a45475
    helpers.test_frontend_method(
        init_input_dtypes=input_dtype,
        backend_to_test=backend_fw,
        init_all_as_kwargs_np={
<<<<<<< HEAD
            "data": x,
        },
        method_input_dtypes=input_dtype,
        method_all_as_kwargs_np={
            "dim": axis,
            "index": indices,
            "src": values,
            "reduce": mode,
=======
            "data": x[0],
        },
        method_input_dtypes=input_dtype,
        method_all_as_kwargs_np={
            "other": x[1],
>>>>>>> 89a45475
        },
        frontend=frontend,
        frontend_method_data=frontend_method_data,
        init_flags=init_flags,
        method_flags=method_flags,
        on_device=on_device,
    )<|MERGE_RESOLUTION|>--- conflicted
+++ resolved
@@ -11694,7 +11694,51 @@
     )
 
 
-<<<<<<< HEAD
+# lcm
+@handle_frontend_method(
+    class_tree=CLASS_TREE,
+    init_tree="torch.tensor",
+    method_name="lcm",
+    dtype_and_x=helpers.dtype_and_values(
+        available_dtypes=helpers.get_dtypes("integer"),
+        num_arrays=2,
+        min_value=-100,
+        max_value=100,
+        min_num_dims=1,
+        max_num_dims=3,
+        min_dim_size=1,
+        max_dim_size=3,
+        shared_dtype=True,
+    ),
+)
+def test_torch_tensor_lcm(
+    dtype_and_x,
+    frontend,
+    frontend_method_data,
+    init_flags,
+    method_flags,
+    on_device,
+    backend_fw,
+):
+    input_dtype, x = dtype_and_x
+    helpers.test_frontend_method(
+        init_input_dtypes=input_dtype,
+        backend_to_test=backend_fw,
+        init_all_as_kwargs_np={
+            "data": x[0],
+        },
+        method_input_dtypes=input_dtype,
+        method_all_as_kwargs_np={
+            "other": x[1],
+        },
+        frontend=frontend,
+        frontend_method_data=frontend_method_data,
+        init_flags=init_flags,
+        method_flags=method_flags,
+        on_device=on_device,
+    )
+
+
 @st.composite
 def put_along_axis_helper(draw):
     input_dtype, x, axis, shape = draw(
@@ -11933,44 +11977,18 @@
 def test_torch_instance_scatter_reduce(
     args,
     mode,
-=======
-# lcm
-@handle_frontend_method(
-    class_tree=CLASS_TREE,
-    init_tree="torch.tensor",
-    method_name="lcm",
-    dtype_and_x=helpers.dtype_and_values(
-        available_dtypes=helpers.get_dtypes("integer"),
-        num_arrays=2,
-        min_value=-100,
-        max_value=100,
-        min_num_dims=1,
-        max_num_dims=3,
-        min_dim_size=1,
-        max_dim_size=3,
-        shared_dtype=True,
-    ),
-)
-def test_torch_tensor_lcm(
-    dtype_and_x,
->>>>>>> 89a45475
-    frontend,
-    frontend_method_data,
-    init_flags,
-    method_flags,
-    on_device,
-    backend_fw,
-):
-<<<<<<< HEAD
+    frontend,
+    frontend_method_data,
+    init_flags,
+    method_flags,
+    on_device,
+    backend_fw,
+):
     input_dtype, x, indices, values, axis = args
-=======
-    input_dtype, x = dtype_and_x
->>>>>>> 89a45475
-    helpers.test_frontend_method(
-        init_input_dtypes=input_dtype,
-        backend_to_test=backend_fw,
-        init_all_as_kwargs_np={
-<<<<<<< HEAD
+    helpers.test_frontend_method(
+        init_input_dtypes=input_dtype,
+        backend_to_test=backend_fw,
+        init_all_as_kwargs_np={
             "data": x,
         },
         method_input_dtypes=input_dtype,
@@ -11979,13 +11997,6 @@
             "index": indices,
             "src": values,
             "reduce": mode,
-=======
-            "data": x[0],
-        },
-        method_input_dtypes=input_dtype,
-        method_all_as_kwargs_np={
-            "other": x[1],
->>>>>>> 89a45475
         },
         frontend=frontend,
         frontend_method_data=frontend_method_data,
