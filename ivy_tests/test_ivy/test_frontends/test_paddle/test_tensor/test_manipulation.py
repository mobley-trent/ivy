# global
from hypothesis import strategies as st
import math

# local
import ivy_tests.test_ivy.helpers as helpers
from ivy_tests.test_ivy.helpers import handle_frontend_test


# Helpers #
# ------ #


@st.composite
def dtypes_x_reshape(draw):
    shape = draw(helpers.get_shape(min_num_dims=1))
    dtypes, x = draw(
        helpers.dtype_and_values(
            available_dtypes=helpers.get_dtypes("numeric"),
            shape=shape,
        )
    )
    shape = draw(
        helpers.get_shape(min_num_dims=1).filter(
            lambda s: math.prod(s) == math.prod(shape)
        )
    )
    return dtypes, x, shape


# Tests #
# ----- #


# reshape
@handle_frontend_test(
    fn_tree="paddle.reshape",
    dtypes_x_reshape=dtypes_x_reshape(),
)
def test_paddle_reshape(
    *,
    dtypes_x_reshape,
    on_device,
    fn_tree,
    frontend,
    test_flags,
    backend_fw,
):
    input_dtype, x, shape = dtypes_x_reshape
    helpers.test_frontend_function(
        input_dtypes=input_dtype,
        backend_to_test=backend_fw,
        frontend=frontend,
        test_flags=test_flags,
        fn_tree=fn_tree,
        on_device=on_device,
        x=x[0],
        shape=shape,
    )


# abs
@handle_frontend_test(
    fn_tree="paddle.abs",
    dtype_and_x=helpers.dtype_and_values(
        available_dtypes=helpers.get_dtypes("float"),
    ),
)
def test_paddle_abs(
    *,
    dtype_and_x,
    on_device,
    fn_tree,
    frontend,
    test_flags,
    backend_fw,
):
    input_dtype, x = dtype_and_x
    helpers.test_frontend_function(
        input_dtypes=input_dtype,
        backend_to_test=backend_fw,
        frontend=frontend,
        test_flags=test_flags,
        fn_tree=fn_tree,
        on_device=on_device,
        x=x[0],
    )


# stack
@st.composite
def _arrays_axis_n_dtypes(draw):
    num_dims = draw(st.shared(helpers.ints(min_value=2, max_value=5), key="num_dims"))
    num_arrays = draw(
        st.shared(helpers.ints(min_value=2, max_value=4), key="num_arrays")
    )
    common_shape = draw(
        helpers.list_of_size(
            x=helpers.ints(min_value=2, max_value=3),
            size=num_dims - 1,
        )
    )
    axis = draw(st.sampled_from(list(range(num_dims))))
    xs = []
    input_dtypes = draw(
        helpers.array_dtypes(available_dtypes=draw(helpers.get_dtypes("numeric")))
    )
    dtype = draw(st.sampled_from(input_dtypes))
    for _ in range(num_arrays):
        x = draw(
            helpers.array_values(
                shape=common_shape,
                dtype=dtype,
            )
        )
        xs.append(x)
    input_dtypes = [dtype] * len(input_dtypes)
    return xs, input_dtypes, axis


@handle_frontend_test(
    fn_tree="paddle.stack",
    _arrays_n_dtypes_axis=_arrays_axis_n_dtypes(),
    test_with_out=st.just(False),
)
def test_paddle_stack(
    *,
    _arrays_n_dtypes_axis,
    on_device,
    fn_tree,
    frontend,
    test_flags,
    backend_fw,
):
    xs, input_dtypes, axis = _arrays_n_dtypes_axis
    helpers.test_frontend_function(
        input_dtypes=input_dtypes,
        backend_to_test=backend_fw,
        frontend=frontend,
        test_flags=test_flags,
        fn_tree=fn_tree,
        on_device=on_device,
        x=xs,
        axis=axis,
    )


# concat
@st.composite
def _arrays_idx_n_dtypes(draw):
    num_dims = draw(st.shared(helpers.ints(min_value=1, max_value=4), key="num_dims"))
    num_arrays = draw(
        st.shared(helpers.ints(min_value=2, max_value=4), key="num_arrays")
    )
    common_shape = draw(
        helpers.list_of_size(
            x=helpers.ints(min_value=2, max_value=3),
            size=num_dims - 1,
        )
    )
    unique_idx = draw(helpers.ints(min_value=0, max_value=num_dims - 1))
    unique_dims = draw(
        helpers.list_of_size(
            x=helpers.ints(min_value=2, max_value=3),
            size=num_arrays,
        )
    )
    xs = []
    input_dtypes = draw(
        helpers.array_dtypes(available_dtypes=draw(helpers.get_dtypes("valid")))
    )
    dtype = draw(st.sampled_from(input_dtypes))
    for ud in unique_dims:
        x = draw(
            helpers.array_values(
                shape=common_shape[:unique_idx] + [ud] + common_shape[unique_idx:],
                dtype=dtype,
            )
        )
        xs.append(x)
    input_dtypes = [dtype] * len(input_dtypes)
    return xs, input_dtypes, unique_idx


@handle_frontend_test(
    fn_tree="paddle.concat",
    xs_n_input_dtypes_n_unique_idx=_arrays_idx_n_dtypes(),
    test_with_out=st.just(False),
)
def test_paddle_concat(
    *,
    xs_n_input_dtypes_n_unique_idx,
    on_device,
    fn_tree,
    frontend,
    backend_fw,
    test_flags,
):
    xs, input_dtypes, unique_idx = xs_n_input_dtypes_n_unique_idx
    helpers.test_frontend_function(
        input_dtypes=input_dtypes,
        backend_to_test=backend_fw,
        frontend=frontend,
        test_flags=test_flags,
        fn_tree=fn_tree,
        on_device=on_device,
        x=xs,
        axis=unique_idx,
    )


# tile
@st.composite
def _tile_helper(draw):
    dtype, x, shape = draw(
        helpers.dtype_and_values(
            available_dtypes=helpers.get_dtypes("valid"),
            min_num_dims=1,
            max_num_dims=4,
            min_dim_size=2,
            max_dim_size=3,
            ret_shape=True,
        )
    )
    repeats = draw(
        helpers.list_of_size(
            x=helpers.ints(min_value=1, max_value=3),
            size=len(shape),
        )
    )
    return dtype, x, repeats


@handle_frontend_test(
    fn_tree="paddle.tile",
    dt_x_repeats=_tile_helper(),
    test_with_out=st.just(False),
)
def test_paddle_tile(
    *,
    dt_x_repeats,
    on_device,
    fn_tree,
    frontend,
    backend_fw,
    test_flags,
):
    input_dtypes, x, repeats = dt_x_repeats
    helpers.test_frontend_function(
        input_dtypes=input_dtypes,
        backend_to_test=backend_fw,
        frontend=frontend,
        test_flags=test_flags,
        fn_tree=fn_tree,
        on_device=on_device,
        x=x[0],
        repeat_times=repeats,
    )


# split
@st.composite
def _split_helper(draw):
    dtypes, values, shape = draw(
        helpers.dtype_and_values(
            available_dtypes=helpers.get_dtypes("valid"),
            min_num_dims=2,
            max_num_dims=4,
            min_dim_size=2,
            max_dim_size=4,
            ret_shape=True,
        )
    )
    axis = draw(st.sampled_from(range(len(shape))))
    num_eles = shape[axis]
    splits = [i for i in range(1, num_eles + 1) if num_eles % i == 0]
    num_splits = draw(st.sampled_from(splits))
    return dtypes, values, num_splits, axis


@handle_frontend_test(
    fn_tree="paddle.split",
    dt_x_num_splits_axis=_split_helper(),
    test_with_out=st.just(False),
)
def test_paddle_split(
    *,
    dt_x_num_splits_axis,
    on_device,
    fn_tree,
    frontend,
    test_flags,
    backend_fw,
):
    input_dtypes, x, num_splits, axis = dt_x_num_splits_axis
    helpers.test_frontend_function(
        input_dtypes=input_dtypes,
        backend_to_test=backend_fw,
        frontend=frontend,
        test_flags=test_flags,
        fn_tree=fn_tree,
        on_device=on_device,
        x=x[0],
        num_or_sections=num_splits,
        axis=axis,
    )


# squeeze
@st.composite
def _squeeze_helper(draw):
    shape = draw(st.shared(helpers.get_shape(), key="value_shape"))
    valid_axes = []
    for index, axis in enumerate(shape):
        if axis == 1:
            valid_axes.append(index)
    valid_axes.insert(0, None)

    return draw(st.sampled_from(valid_axes))


@handle_frontend_test(
    fn_tree="paddle.squeeze",
    dtype_and_x=helpers.dtype_and_values(
        available_dtypes=helpers.get_dtypes("valid"),
        shape=st.shared(helpers.get_shape(), key="value_shape"),
    ),
    axis=_squeeze_helper(),
)
def test_paddle_squeeze(
    *,
    dtype_and_x,
    axis,
    on_device,
    fn_tree,
    frontend,
    test_flags,
    backend_fw,
):
    input_dtype, x = dtype_and_x
    helpers.test_frontend_function(
        input_dtypes=input_dtype,
        backend_to_test=backend_fw,
        frontend=frontend,
        test_flags=test_flags,
        fn_tree=fn_tree,
        on_device=on_device,
        x=x[0],
        axis=axis,
    )


# expand
@st.composite
def _expand_helper(draw):
    dtype_and_x = draw(
        helpers.dtype_and_values(
            available_dtypes=helpers.get_dtypes("valid"),
            min_num_dims=1,
            max_num_dims=6,
        )
    )

    dtype, x = dtype_and_x
    input_shape = x[0].shape

    max_num_dims = 6 - len(input_shape)
    shape = draw(helpers.get_shape(max_num_dims=max_num_dims)) + input_shape

    return dtype, x, shape


@handle_frontend_test(
    fn_tree="paddle.expand",
    dtype_x_and_shape=_expand_helper(),
)
def test_paddle_expand(
    *,
    dtype_x_and_shape,
    on_device,
    fn_tree,
    backend_fw,
    frontend,
    test_flags,
):
    input_dtype, x, shape = dtype_x_and_shape
    helpers.test_frontend_function(
        input_dtypes=input_dtype,
        backend_to_test=backend_fw,
        frontend=frontend,
        test_flags=test_flags,
        fn_tree=fn_tree,
        on_device=on_device,
        x=x[0],
        shape=shape,
    )


# cast
@handle_frontend_test(
    fn_tree="paddle.cast",
    dtype_and_x=helpers.dtype_and_values(
        available_dtypes=helpers.get_dtypes("valid"),
    ),
    dtype=helpers.get_dtypes("valid", full=False),
)
def test_paddle_cast(
    *,
    dtype_and_x,
    dtype,
    on_device,
    backend_fw,
    fn_tree,
    frontend,
    test_flags,
):
    input_dtype, x = dtype_and_x
    helpers.test_frontend_function(
        input_dtypes=input_dtype,
        backend_to_test=backend_fw,
        frontend=frontend,
        test_flags=test_flags,
        fn_tree=fn_tree,
        on_device=on_device,
        x=x[0],
        dtype=dtype[0],
    )


@st.composite
def _broadcast_to_helper(draw):
    dtype_and_x = draw(
        helpers.dtype_and_values(
            available_dtypes=helpers.get_dtypes("valid"),
            min_num_dims=1,
            max_num_dims=6,
        )
    )

    dtype, x = dtype_and_x
    input_shape = x[0].shape

    max_num_dims = 6 - len(input_shape)
    shape = draw(helpers.get_shape(max_num_dims=max_num_dims)) + input_shape

    return dtype, x, shape


@handle_frontend_test(
    fn_tree="paddle.broadcast_to",
    dtype_x_and_shape=_broadcast_to_helper(),
)
def test_paddle_broadcast_to(
    *,
    dtype_x_and_shape,
    on_device,
    fn_tree,
    backend_fw,
    frontend,
    test_flags,
):
    input_dtype, x, shape = dtype_x_and_shape
    helpers.test_frontend_function(
        input_dtypes=input_dtype,
        backend_to_test=backend_fw,
        frontend=frontend,
        test_flags=test_flags,
        fn_tree=fn_tree,
        on_device=on_device,
        x=x[0],
        shape=shape,
    )


@st.composite
def _gather_helper(draw):
    dtype_and_param = draw(
        helpers.dtype_and_values(
            available_dtypes=helpers.get_dtypes("valid"),
            min_num_dims=1,
            max_num_dims=6,
        )
    )

    dtype_and_indices = draw(
        helpers.dtype_and_values(
            available_dtypes=helpers.get_dtypes("valid"),
            min_num_dims=1,
            max_num_dims=6,
        )
    )
    dtype, param = dtype_and_param
    dtype, indices = dtype_and_indices
    return dtype, param, indices


@handle_frontend_test(
    fn_tree="paddle.gather",
    dtype_param_and_indices=_gather_helper(),
)
def test_paddle_gather(
    *,
    dtype_param_and_indices,
    on_device,
    fn_tree,
    frontend,
    backend_fw,
    test_flags,
):
    input_dtype, param, indices = dtype_param_and_indices
    helpers.test_frontend_function(
        input_dtypes=input_dtype,
        backend_to_test=backend_fw,
        frontend=frontend,
        test_flags=test_flags,
        fn_tree=fn_tree,
        on_device=on_device,
        param=param[0],
        indices=indices[0],
    )


<<<<<<< HEAD
@st.composite
def put_along_axis_helper(draw):
    _shape = draw(
        helpers.get_shape(
            min_num_dims=2, max_num_dims=2, min_dim_size=3, max_dim_size=5
        )
    )
    _idx = draw(
        helpers.dtype_and_values(
            available_dtypes=helpers.get_dtypes("valid"),
            min_num_dims=len(_shape),
            max_num_dims=len(_shape),
            min_dim_size=1,
            max_dim_size=1,
            min_value=0,
            max_value=len(_shape),
        ),
    )
    dtype_x_axis = draw(
        helpers.dtype_values_axis(
            available_dtypes=helpers.get_dtypes("valid"),
            shape=_shape,
            min_axis=-len(_shape),
            max_axis=len(_shape) - 1,
            min_value=0,
            max_value=len(_shape) - 1,
        ),
    )
    dtype, x, axis = dtype_x_axis
    _, idx = _idx

    return dtype, x, axis, idx


@handle_frontend_test(
    fn_tree="paddle.put_along_axis",
    dtype_x_ax_idx=put_along_axis_helper(),
    value=st.integers(min_value=0, max_value=100),
    mode=st.sampled_from(["add", "assign", "mul", "multiply"]),
    test_with_out=st.just(False),
)
def test_paddle_put_along_axis(
    *,
    dtype_x_ax_idx,
    value,
    mode,
=======
# flip
@st.composite
def _dtype_x_axis(draw, **kwargs):
    dtype, x, shape = draw(helpers.dtype_and_values(**kwargs, ret_shape=True))
    axis = draw(
        st.lists(
            helpers.ints(min_value=0, max_value=len(shape) - 1),
            min_size=len(shape),
            max_size=len(shape),
            unique=True,
        )
    )
    return dtype, x, axis


@handle_frontend_test(
    fn_tree="paddle.flip",
    dtype_x_axis=_dtype_x_axis(
        available_dtypes=helpers.get_dtypes("numeric"),
        min_num_dims=1,
        min_dim_size=1,
    ),
    test_with_out=st.just(False),
)
def test_paddle_flip(
    *,
    dtype_x_axis,
>>>>>>> 6ae53d96
    on_device,
    fn_tree,
    frontend,
    test_flags,
):
<<<<<<< HEAD
    input_dtype, x, axis, indices = dtype_x_ax_idx
=======
    input_dtype, x, axis = dtype_x_axis
>>>>>>> 6ae53d96
    helpers.test_frontend_function(
        input_dtypes=input_dtype,
        frontend=frontend,
        test_flags=test_flags,
        fn_tree=fn_tree,
        on_device=on_device,
<<<<<<< HEAD
        arr=x[0],
        indices=indices,
        values=value,
        axis=axis,
        reduce=mode,
=======
        x=x[0],
        axis=axis,
>>>>>>> 6ae53d96
    )<|MERGE_RESOLUTION|>--- conflicted
+++ resolved
@@ -520,54 +520,6 @@
     )
 
 
-<<<<<<< HEAD
-@st.composite
-def put_along_axis_helper(draw):
-    _shape = draw(
-        helpers.get_shape(
-            min_num_dims=2, max_num_dims=2, min_dim_size=3, max_dim_size=5
-        )
-    )
-    _idx = draw(
-        helpers.dtype_and_values(
-            available_dtypes=helpers.get_dtypes("valid"),
-            min_num_dims=len(_shape),
-            max_num_dims=len(_shape),
-            min_dim_size=1,
-            max_dim_size=1,
-            min_value=0,
-            max_value=len(_shape),
-        ),
-    )
-    dtype_x_axis = draw(
-        helpers.dtype_values_axis(
-            available_dtypes=helpers.get_dtypes("valid"),
-            shape=_shape,
-            min_axis=-len(_shape),
-            max_axis=len(_shape) - 1,
-            min_value=0,
-            max_value=len(_shape) - 1,
-        ),
-    )
-    dtype, x, axis = dtype_x_axis
-    _, idx = _idx
-
-    return dtype, x, axis, idx
-
-
-@handle_frontend_test(
-    fn_tree="paddle.put_along_axis",
-    dtype_x_ax_idx=put_along_axis_helper(),
-    value=st.integers(min_value=0, max_value=100),
-    mode=st.sampled_from(["add", "assign", "mul", "multiply"]),
-    test_with_out=st.just(False),
-)
-def test_paddle_put_along_axis(
-    *,
-    dtype_x_ax_idx,
-    value,
-    mode,
-=======
 # flip
 @st.composite
 def _dtype_x_axis(draw, **kwargs):
@@ -595,31 +547,84 @@
 def test_paddle_flip(
     *,
     dtype_x_axis,
->>>>>>> 6ae53d96
-    on_device,
-    fn_tree,
-    frontend,
-    test_flags,
-):
-<<<<<<< HEAD
+    on_device,
+    fn_tree,
+    frontend,
+    test_flags,
+):
+    input_dtype, x, axis = dtype_x_axis
+    helpers.test_frontend_function(
+        input_dtypes=input_dtype,
+        frontend=frontend,
+        test_flags=test_flags,
+        fn_tree=fn_tree,
+        on_device=on_device,
+        x=x[0],
+        axis=axis,
+    )
+
+
+@st.composite
+def put_along_axis_helper(draw):
+    _shape = draw(
+        helpers.get_shape(
+            min_num_dims=2, max_num_dims=2, min_dim_size=3, max_dim_size=5
+        )
+    )
+    _idx = draw(
+        helpers.dtype_and_values(
+            available_dtypes=helpers.get_dtypes("valid"),
+            min_num_dims=len(_shape),
+            max_num_dims=len(_shape),
+            min_dim_size=1,
+            max_dim_size=1,
+            min_value=0,
+            max_value=len(_shape),
+        ),
+    )
+    dtype_x_axis = draw(
+        helpers.dtype_values_axis(
+            available_dtypes=helpers.get_dtypes("valid"),
+            shape=_shape,
+            min_axis=-len(_shape),
+            max_axis=len(_shape) - 1,
+            min_value=0,
+            max_value=len(_shape) - 1,
+        ),
+    )
+    dtype, x, axis = dtype_x_axis
+    _, idx = _idx
+
+    return dtype, x, axis, idx
+
+
+@handle_frontend_test(
+    fn_tree="paddle.put_along_axis",
+    dtype_x_ax_idx=put_along_axis_helper(),
+    value=st.integers(min_value=0, max_value=100),
+    mode=st.sampled_from(["add", "assign", "mul", "multiply"]),
+    test_with_out=st.just(False),
+)
+def test_paddle_put_along_axis(
+    *,
+    dtype_x_ax_idx,
+    value,
+    mode,
+    on_device,
+    fn_tree,
+    frontend,
+    test_flags,
+):
     input_dtype, x, axis, indices = dtype_x_ax_idx
-=======
-    input_dtype, x, axis = dtype_x_axis
->>>>>>> 6ae53d96
-    helpers.test_frontend_function(
-        input_dtypes=input_dtype,
-        frontend=frontend,
-        test_flags=test_flags,
-        fn_tree=fn_tree,
-        on_device=on_device,
-<<<<<<< HEAD
+    helpers.test_frontend_function(
+        input_dtypes=input_dtype,
+        frontend=frontend,
+        test_flags=test_flags,
+        fn_tree=fn_tree,
+        on_device=on_device,
         arr=x[0],
         indices=indices,
         values=value,
         axis=axis,
         reduce=mode,
-=======
-        x=x[0],
-        axis=axis,
->>>>>>> 6ae53d96
     )